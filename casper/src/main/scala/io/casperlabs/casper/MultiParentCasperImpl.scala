package io.casperlabs.casper

import cats.data.NonEmptyList
<<<<<<< HEAD
import cats.effect.Sync
=======
import cats.effect.concurrent.Semaphore
import cats.effect.{Concurrent, Resource, Sync}
>>>>>>> 499b58a0
import cats.implicits._
import cats.mtl.FunctorRaise
import cats.Applicative
import com.github.ghik.silencer.silent
import com.google.protobuf.ByteString
import io.casperlabs.casper.DeploySelection.DeploySelection
import io.casperlabs.casper.Estimator.BlockHash
import io.casperlabs.casper.consensus._
import io.casperlabs.casper.DeployFilters.filterDeploysNotInPast
import io.casperlabs.casper.equivocations.EquivocationDetector
import io.casperlabs.casper.finality.singlesweep.FinalityDetector
import io.casperlabs.casper.util.ProtoUtil._
import io.casperlabs.casper.util._
import io.casperlabs.casper.util.execengine.ExecEngineUtil
import io.casperlabs.casper.validation.Errors._
import io.casperlabs.casper.validation.Validation
import io.casperlabs.catscontrib._
import io.casperlabs.comm.gossiping
import io.casperlabs.crypto.Keys
import io.casperlabs.crypto.signatures.SignatureAlgorithm
import io.casperlabs.ipc
import io.casperlabs.metrics.Metrics
import io.casperlabs.models.{Message, SmartContractEngineError}
import io.casperlabs.shared._
import io.casperlabs.smartcontracts.ExecutionEngineService
import io.casperlabs.storage.BlockMsgWithTransform
import io.casperlabs.storage.block.BlockStorage
import io.casperlabs.storage.dag.{DagRepresentation, DagStorage}
import io.casperlabs.storage.deploy.{DeployStorage, DeployStorageReader, DeployStorageWriter}
import simulacrum.typeclass
import io.casperlabs.models.BlockImplicits._

import scala.reflect.internal.FatalError
import scala.util.control.NonFatal

/**
  * Encapsulates mutable state of the MultiParentCasperImpl
  *
  * @param invalidBlockTracker
  */
final case class CasperState(
    invalidBlockTracker: Set[BlockHash] = Set.empty[BlockHash],
    dependencyDag: DoublyLinkedDag[BlockHash] = BlockDependencyDag.empty
)

@silent("is never used")
class MultiParentCasperImpl[F[_]: Sync: Log: Metrics: Time: FinalityDetector: BlockStorage: DagStorage: ExecutionEngineService: LastFinalizedBlockHashContainer: DeployStorage: Validation: Fs2Compiler: DeploySelection: CasperLabsProtocolVersions](
    validatorSemaphoreMap: SemaphoreMap[F, ByteString],
    statelessExecutor: MultiParentCasperImpl.StatelessExecutor[F],
    validatorId: Option[ValidatorIdentity],
    genesis: Block,
    chainName: String,
    upgrades: Seq[ipc.ChainSpec.UpgradePoint],
    val faultToleranceThreshold: Float = 0f
)(implicit state: Cell[F, CasperState])
    extends MultiParentCasper[F] {

  import MultiParentCasperImpl._

  implicit val logSource     = LogSource(this.getClass)
  implicit val metricsSource = CasperMetricsSource

  //TODO pull out
  implicit val functorRaiseInvalidBlock = validation.raiseValidateErrorThroughApplicativeError[F]

  type Validator = ByteString

  /** Add a block if it hasn't been added yet. */
  def addBlock(
      block: Block
  ): F[BlockStatus] = {
    def addBlock(
        validateAndAddBlock: (
            Option[StatelessExecutor.Context],
            Block
        ) => F[BlockStatus]
    ): F[BlockStatus] =
      validatorSemaphoreMap.withPermit(block.getHeader.validatorPublicKey) {
        for {
          dag       <- DagStorage[F].getRepresentation
          blockHash = block.blockHash
          inDag     <- dag.contains(blockHash)
          status <- if (inDag) {
                     Log[F]
                       .info(
                         s"Block ${PrettyPrinter.buildString(blockHash)} has already been processed by another thread."
                       ) *>
                       BlockStatus.processed.pure[F]
                   } else {
                     // This might be the first time we see this block, or it may not have been added to the state
                     // because it was an IgnorableEquivocation, but then we saw a child and now we got it again.
                     internalAddBlock(block, dag, validateAndAddBlock)
                   }
        } yield status
      }

    val handleInvalidTimestamp =
      (_: Option[StatelessExecutor.Context], block: Block) =>
        statelessExecutor
          .addEffects(InvalidUnslashableBlock, block, Seq.empty)
          .as(InvalidUnslashableBlock: BlockStatus)

    // If the block timestamp is in the future, wait some time before adding it,
    // so we won't include it as a justification from the future.
    Validation[F].preTimestamp(block).attempt.flatMap {
      case Right(None) =>
        addBlock(statelessExecutor.validateAndAddBlock)
      case Right(Some(delay)) =>
        Log[F].info(
          s"Block ${PrettyPrinter.buildString(block)} is ahead for $delay from now, will retry adding later"
        ) >> Time[F].sleep(delay) >> addBlock(statelessExecutor.validateAndAddBlock)
      case _ =>
        Log[F].warn(validation.ignore(block, "block timestamp exceeded threshold")) >> addBlock(
          handleInvalidTimestamp
        )
    }
  }

  /** Validate the block, try to execute and store it,
    * execute any other block that depended on it,
    * update the finalized block reference. */
  private def internalAddBlock(
      block: Block,
      dag: DagRepresentation[F],
      validateAndAddBlock: (
          Option[StatelessExecutor.Context],
          Block
      ) => F[BlockStatus]
  ): F[BlockStatus] = Metrics[F].timer("addBlock") {
    for {
      lastFinalizedBlockHash <- LastFinalizedBlockHashContainer[F].get
      status <- validateAndAddBlock(
                 StatelessExecutor.Context(genesis, lastFinalizedBlockHash).some,
                 block
               )
      _          <- removeAdded(List(block -> status), canRemove = _ != MissingBlocks)
      hashPrefix = PrettyPrinter.buildString(block.blockHash)
      // Update the last finalized block; remove finalized deploys from the buffer
<<<<<<< HEAD
      _ <- Log[F].debug(s"Updating last finalized block after adding $hashPrefix")
      _ <- updateLastFinalizedBlock(dag)
      // Remove any deploys from the buffer which are in finalized blocks.
      _ <- Log[F].debug(s"Removing finalized deploys after adding $hashPrefix")
      _ <- removeFinalizedDeploys(dag)
      _ <- Log[F].debug(s"Finished adding $hashPrefix")
    } yield status
=======
      _          <- Log[F].debug(s"Updating last finalized block after adding ${hashPrefix}")
      updatedLFB <- updateLastFinalizedBlock(updatedDag)
      // Remove any deploys from the buffer which are in finalized blocks.
      _ <- {
        Log[F]
          .debug(s"Removing finalized deploys after adding ${hashPrefix}") *>
          removeFinalizedDeploys(updatedDag)
      }.whenA(updatedLFB)
      _ <- Log[F].debug(s"Finished adding ${hashPrefix}")
    } yield List(block -> status)
>>>>>>> 499b58a0
  }

  /** Update the finalized block; return true if it changed. */
  private def updateLastFinalizedBlock(dag: DagRepresentation[F]): F[Boolean] =
    Metrics[F].timer("updateLastFinalizedBlock") {

      /** Go from the last finalized block and visit all children that can be finalized now.
        * Remove all of the deploys that are in any of them as they won't have to be attempted again. */
      def loop(acc: BlockHash): F[BlockHash] =
        for {
          childrenHashes <- dag
                             .children(acc)
                             .map(_.toList)
          finalizedChildren <- childrenHashes.filterA(isGreaterThanFaultToleranceThreshold(dag, _))
          newFinalizedBlock <- if (finalizedChildren.isEmpty) {
                                acc.pure[F]
                              } else {
                                finalizedChildren.traverse(loop).map(_.head)
                              }
        } yield newFinalizedBlock

      for {
        lastFinalizedBlockHash        <- LastFinalizedBlockHashContainer[F].get
        updatedLastFinalizedBlockHash <- loop(lastFinalizedBlockHash)
        _                             <- LastFinalizedBlockHashContainer[F].set(updatedLastFinalizedBlockHash)
        _ <- Log[F].info(
              s"New last finalized block hash is ${PrettyPrinter.buildString(updatedLastFinalizedBlockHash)}."
            )
      } yield (lastFinalizedBlockHash != updatedLastFinalizedBlockHash)
    }

  /** Remove deploys from the buffer which are included in block that are finalized. */
  private def removeFinalizedDeploys(dag: DagRepresentation[F]): F[Unit] =
    Metrics[F].timer("removeFinalizedDeploys") {
      for {
        deployHashes <- DeployStorageReader[F].readProcessedHashes
        blockHashes <- deployHashes
                        .traverse { deployHash =>
                          BlockStorage[F]
                            .findBlockHashesWithDeployHash(deployHash)
                        }
                        .map(_.flatten.distinct)

        lastFinalizedBlock <- (LastFinalizedBlockHashContainer[F].get >>= dag.lookup).map(_.get)

        finalizedBlockHashes <- blockHashes.filterA { blockHash =>
                                 // NODE-930. To be replaced when we implement finality streams.
                                 dag.lookup(blockHash) map {
                                   // This is just a mock finality formula that still allows some
                                   // chance for orhpans to be re-queued in blocks ahead of the
                                   // last finalized blocks.
                                   _.fold(false)(_.rank <= lastFinalizedBlock.rank)
                                 }
                               }

        _ <- finalizedBlockHashes.traverse { blockHash =>
              removeDeploysInBlock(blockHash) flatMap { removed =>
                Log[F]
                  .info(
                    s"Removed $removed deploys from deploy history as we finalized block ${PrettyPrinter
                      .buildString(blockHash)}"
                  )
                  .whenA(removed > 0L)
              }
            }
      } yield ()
    }

  /** Remove deploys from the history which are included in a just finalised block. */
  private def removeDeploysInBlock(blockHash: BlockHash): F[Long] =
    for {
      block              <- ProtoUtil.unsafeGetBlock[F](blockHash)
      deploysToRemove    = block.body.get.deploys.map(_.deploy.get).toList
      initialHistorySize <- DeployStorageReader[F].sizePendingOrProcessed()
      _                  <- DeployStorageWriter[F].markAsFinalized(deploysToRemove)
      deploysRemoved <- DeployStorageReader[F]
                         .sizePendingOrProcessed()
                         .map(after => initialHistorySize - after)
    } yield deploysRemoved

  /*
   * On the first pass, block B is finalized if B's main parent block is finalized
   * and the safety oracle says B's normalized fault tolerance is above the threshold.
   * On the second pass, block B is finalized if any of B's children blocks are finalized.
   *
   * TODO: Implement the second pass in BlockAPI
   */
  private def isGreaterThanFaultToleranceThreshold(
      dag: DagRepresentation[F],
      blockHash: BlockHash
  ): F[Boolean] =
    for {
      faultTolerance <- FinalityDetector[F].normalizedFaultTolerance(
                         dag,
                         blockHash
                       )
      _ <- Log[F].trace(
            s"Fault tolerance for block ${PrettyPrinter.buildString(blockHash)} is $faultTolerance; threshold is $faultToleranceThreshold"
          )
    } yield faultTolerance > faultToleranceThreshold

  /** Check that either we have the block already scheduled but missing dependencies, or it's in the store */
  def contains(
      block: Block
  ): F[Boolean] =
    BlockStorage[F].contains(block.blockHash)

  /** Add a deploy to the buffer, if the code passes basic validation. */
  def deploy(deploy: Deploy): F[Either[Throwable, Unit]] = validatorId match {
    case Some(_) =>
      addDeploy(deploy)
    case None =>
      new IllegalStateException(s"Node is in read-only mode.").asLeft[Unit].pure[F].widen
  }

  private def validateDeploy(deploy: Deploy): F[Unit] = {
    def illegal(msg: String): F[Unit] =
      MonadThrowable[F].raiseError(new IllegalArgumentException(msg))

    def check(msg: String)(f: F[Boolean]): F[Unit] =
      f flatMap { ok =>
        illegal(msg).whenA(!ok)
      }

    for {
      _ <- (deploy.getBody.session, deploy.getBody.payment) match {
            case (None, _) | (_, None) | (Some(Deploy.Code(_, _, Deploy.Code.Contract.Empty)), _) |
                (_, Some(Deploy.Code(_, _, Deploy.Code.Contract.Empty))) =>
              illegal(s"Deploy was missing session and/or payment code.")
            case _ => ().pure[F]
          }
      _ <- check("Invalid deploy hash.")(Validation[F].deployHash(deploy))
      _ <- check("Invalid deploy signature.")(Validation[F].deploySignature(deploy))
      _ <- Validation[F].deployHeader(deploy, chainName) >>= { headerErrors =>
            illegal(headerErrors.map(_.errorMessage).mkString("\n"))
              .whenA(headerErrors.nonEmpty)
          }
    } yield ()
  }

  /** Add a deploy to the buffer, to be executed later. */
  private def addDeploy(deploy: Deploy): F[Either[Throwable, Unit]] =
    (for {
      _ <- validateDeploy(deploy)
      _ <- DeployStorageWriter[F].addAsPending(List(deploy))
      _ <- Log[F].info(s"Received ${PrettyPrinter.buildString(deploy)}")
    } yield ()).attempt

  /** Return the list of tips. */
  def estimator(
      dag: DagRepresentation[F],
      latestMessagesHashes: Map[ByteString, Set[BlockHash]],
      equivocators: Set[Validator]
  ): F[List[BlockHash]] =
    Metrics[F].timer("estimator") {
      Estimator.tips[F](
        dag,
        genesis.blockHash,
        latestMessagesHashes,
        equivocators
      )
    }

  /*
   * Logic:
   *  -Score each of the DAG heads extracted from the block messages via GHOST
   *  (Greedy Heaviest-Observed Sub-Tree)
   *  -Let P = subset of heads such that P contains no conflicts and the total score is maximized
   *  -Let R = subset of deploy messages which are not included in DAG obtained by following blocks in P
   *  -If R is non-empty then create a new block with parents equal to P and (non-conflicting) txns obtained from R
   *  -Else if R is empty and |P| > 1 then create a block with parents equal to P and no transactions
   *  -Else None
   *
   *  TODO: Make this return Either so that we get more information about why not block was
   *  produced (no deploys, already processing, no validator id)
   */
  def createBlock: F[CreateBlockStatus] = validatorId match {
    case Some(ValidatorIdentity(publicKey, privateKey, sigAlgorithm)) =>
      Metrics[F].timer("createBlock") {
        for {
          dag                 <- dag
          latestMessages      <- dag.latestMessages
          latestMessageHashes = latestMessages.mapValues(_.map(_.messageHash))
          equivocators        <- dag.getEquivocators
          tipHashes           <- estimator(dag, latestMessageHashes, equivocators)
          tips                <- tipHashes.traverse(ProtoUtil.unsafeGetBlock[F])
          _ <- Log[F].info(
                s"Tip estimates: ${tipHashes.map(PrettyPrinter.buildString).mkString(", ")}"
              )
          _ <- Log[F].info(
                s"Fork-choice tip is block ${PrettyPrinter.buildString(tipHashes.head)}."
              )
          merged  <- ExecEngineUtil.merge[F](tips, dag)
          parents = merged.parents
          _ <- Log[F].info(
                s"${parents.size} parents out of ${tipHashes.size} latest blocks will be used."
              )

          // Push any unfinalized deploys which are still in the buffer back to pending state if the
          // blocks they were contained have become orphans since we last tried to propose a block.
          // Doing this here rather than after adding blocks because it's quite costly; the downside
          // is that the auto-proposer will not pick up the change in the pending set immediately.
          requeued <- requeueOrphanedDeploys(dag, tipHashes)
          _        <- Log[F].info(s"Re-queued ${requeued} orphaned deploys.").whenA(requeued > 0)

          timestamp       <- Time[F].currentMillis
          remainingHashes <- remainingDeploysHashes(dag, parents.map(_.blockHash).toSet, timestamp)
          proposal <- if (remainingHashes.nonEmpty || parents.length > 1) {
                       createProposal(
                         dag,
                         latestMessages,
                         merged,
                         remainingHashes,
                         publicKey,
                         privateKey,
                         sigAlgorithm,
                         timestamp
                       )
                     } else {
                       CreateBlockStatus.noNewDeploys.pure[F]
                     }
          signedBlock = proposal match {
            case Created(block) =>
              Created(signBlock(block, privateKey, sigAlgorithm))
            case _ => proposal
          }
        } yield signedBlock
      }
    case None => CreateBlockStatus.readOnlyMode.pure[F]
  }

  def lastFinalizedBlock: F[Block] =
    for {
      lastFinalizedBlockHash <- LastFinalizedBlockHashContainer[F].get
      block                  <- ProtoUtil.unsafeGetBlock[F](lastFinalizedBlockHash)
    } yield block

  /** Get the deploys that are not present in the past of the chosen parents. */
  private def remainingDeploysHashes(
      dag: DagRepresentation[F],
      parents: Set[BlockHash],
      timestamp: Long
  ): F[Set[DeployHash]] = Metrics[F].timer("remainingDeploys") {
    // We have re-queued orphan deploys already, so we can just look at pending ones.
    val earlierPendingDeploys = DeployStorageReader[F].readPendingHashesAndHeaders
      .through(DeployFilters.Pipes.timestampBefore[F](timestamp))
    val unexpired = earlierPendingDeploys.through(DeployFilters.Pipes.notExpired[F](timestamp))

    for {
      unexpiredList <- unexpired.map(_._1).compile.toList
      // Make sure pending deploys have never been processed in the past cone of the new parents.
      validDeploys <- DeployFilters.filterDeploysNotInPast(dag, parents, unexpiredList).map(_.toSet)
      // anything with timestamp earlier than now and not included in the valid deploys
      // can be discarded as a duplicate and/or expired deploy
      deploysToDiscard <- earlierPendingDeploys.map(_._1).compile.to[Set].map(_ diff validDeploys)
      _ <- DeployStorageWriter[F]
            .markAsDiscardedByHashes(deploysToDiscard.toList.map((_, "Duplicate or expired")))
            .whenA(deploysToDiscard.nonEmpty)
    } yield validDeploys
  }

  /** If another node proposed a block which orphaned something proposed by this node,
    * and we still have these deploys in the `processedDeploys` buffer then put them
    * back into the `pendingDeploys` so that the `AutoProposer` can pick them up again.
    */
  private def requeueOrphanedDeploys(
      dag: DagRepresentation[F],
      tipHashes: List[BlockHash]
  ): F[Int] = Metrics[F].timer("requeueOrphanedDeploys") {
    for {
      // We actually need the tips which can be merged, the ones which we'd build on if we
      // attempted to create a new block.
      tips    <- tipHashes.traverse(ProtoUtil.unsafeGetBlock[F])
      merged  <- ExecEngineUtil.merge[F](tips, dag)
      parents = merged.parents
      // Consider deploys which this node has processed but hasn't finalized yet.
      processedDeploys <- DeployStorageReader[F].readProcessedHashes
      orphanedDeploys <- filterDeploysNotInPast(
                          dag,
                          parents.map(_.blockHash).toSet,
                          processedDeploys
                        )
      _ <- DeployStorageWriter[F]
            .markAsPendingByHashes(orphanedDeploys) whenA orphanedDeploys.nonEmpty
    } yield orphanedDeploys.size
  }

  //TODO: Need to specify SEQ vs PAR type block?
  /** Execute a set of deploys in the context of chosen parents. Compile them into a block if everything goes fine. */
  private def createProposal(
      dag: DagRepresentation[F],
      latestMessages: Map[ByteString, Set[Message]],
      merged: ExecEngineUtil.MergeResult[ExecEngineUtil.TransformMap, Block],
      remainingHashes: Set[BlockHash],
      validatorId: Keys.PublicKey,
      privateKey: Keys.PrivateKey,
      sigAlgorithm: SignatureAlgorithm,
      timestamp: Long
  ): F[CreateBlockStatus] =
    Metrics[F].timer("createProposal") {
      //We ensure that only the justifications given in the block are those
      //which are bonded validators in the chosen parent. This is safe because
      //any latest message not from a bonded validator will not change the
      //final fork-choice.
      val bondedValidators = bonds(merged.parents.head).map(_.validatorPublicKey).toSet
      val bondedLatestMsgs = latestMessages.filter { case (v, _) => bondedValidators.contains(v) }
      // TODO: Remove redundant justifications.
      val justifications = toJustification(latestMessages.values.flatten.toSeq)
      val deployStream =
        DeployStorageReader[F]
          .getByHashes(remainingHashes)
          .through(
            DeployFilters.Pipes.dependenciesMet[F](dag, merged.parents.map(_.blockHash).toSet)
          )
      (for {
        // `bondedLatestMsgs` won't include Genesis block
        // and in the case when it becomes the main parent we want to include its rank
        // when calculating it for the current block.
        rank <- MonadThrowable[F].fromTry(
                 merged.parents.toList
                   .traverse(Message.fromBlock(_))
                   .map(_.toSet | bondedLatestMsgs.values.flatten.toSet)
                   .map(set => ProtoUtil.nextRank(set.toList))
               )
        protocolVersion <- CasperLabsProtocolVersions[F].versionAt(rank)
        checkpoint <- ExecEngineUtil.computeDeploysCheckpoint[F](
                       merged,
                       deployStream,
                       timestamp,
                       protocolVersion,
                       rank,
                       upgrades
                     )
      } yield {
        if (checkpoint.deploysForBlock.isEmpty) {
          CreateBlockStatus.noNewDeploys
        } else {
          // Start numbering from 1 (validator's first block seqNum = 1)
          val latestMessage =
            latestMessages.get(ByteString.copyFrom(validatorId)).map(_.maxBy(_.validatorMsgSeqNum))
          val validatorSeqNum        = latestMessage.fold(1)(_.validatorMsgSeqNum + 1)
          val validatorPrevBlockHash = latestMessage.fold(ByteString.EMPTY)(_.messageHash)
          val block = ProtoUtil.block(
            justifications,
            checkpoint.preStateHash,
            checkpoint.postStateHash,
            checkpoint.bondedValidators,
            checkpoint.deploysForBlock,
            protocolVersion,
            merged.parents.map(_.blockHash),
            validatorSeqNum,
            validatorPrevBlockHash,
            chainName,
            timestamp,
            rank,
            validatorId,
            privateKey,
            sigAlgorithm
          )
          CreateBlockStatus.created(block)
        }
      }).handleErrorWith {
        case ex @ SmartContractEngineError(error_msg) =>
          Log[F]
            .error(
              s"Execution Engine returned an error while processing deploys: $error_msg"
            )
            .as(CreateBlockStatus.internalDeployError(ex))
        case NonFatal(ex) =>
          Log[F]
            .error(
              s"Critical error encountered while processing deploys: ${ex.getMessage}",
              ex
            )
            .as(CreateBlockStatus.internalDeployError(ex))
      }
    }

  // MultiParentCasper Exposes the block DAG to those who need it.
  def dag: F[DagRepresentation[F]] =
    DagStorage[F].getRepresentation

  /** Remove all the blocks that were successfully added from the block buffer and the dependency DAG. */
  private def removeAdded(
      attempts: List[(Block, BlockStatus)],
      canRemove: BlockStatus => Boolean
  ): F[Unit] = {
    val addedBlocks = attempts.collect {
      case (block, status) if canRemove(status) => block
    }.toList

    val addedBlockHashes = addedBlocks.map(_.blockHash)

    // Mark deploys we have observed in blocks as processed
    val processedDeploys =
      addedBlocks.flatMap(block => block.getBody.deploys.map(_.getDeploy)).toList

    DeployStorageWriter[F].markAsProcessed(processedDeploys) >>
      statelessExecutor.removeDependencies(addedBlockHashes)
  }

  /** The new gossiping first syncs the missing DAG, then downloads and adds the blocks in topological order.
    * However the EquivocationDetector wants to know about dependencies so it can assign different statuses,
    * so we'll make the synchronized DAG known via a partial block message, so any missing dependencies can
    * be tracked, i.e. Casper will know about the pending graph.  */
  def addMissingDependencies(block: Block): F[Unit] =
<<<<<<< HEAD
    statelessExecutor.addMissingDependencies(block)
=======
    statelessExecutor.addMissingDependencies(block, dag)
>>>>>>> 499b58a0
}

object MultiParentCasperImpl {

  def create[F[_]: Sync: Log: Metrics: Time: FinalityDetector: BlockStorage: DagStorage: ExecutionEngineService: LastFinalizedBlockHashContainer: DeployStorage: Validation: CasperLabsProtocolVersions: Cell[
    ?[_],
    CasperState
  ]: DeploySelection](
      semaphoreMap: SemaphoreMap[F, ByteString],
      statelessExecutor: StatelessExecutor[F],
      validatorId: Option[ValidatorIdentity],
      genesis: Block,
      chainName: String,
      upgrades: Seq[ipc.ChainSpec.UpgradePoint],
      faultToleranceThreshold: Float = 0f
  ): F[MultiParentCasper[F]] =
    for {
      dag <- DagStorage[F].getRepresentation
      lmh <- dag.latestMessageHashes
      // A stopgap solution to initialize the Last Finalized Block while we don't have the finality streams
      // that we can use to mark every final block in the database and just look up the latest upon restart.
      lca <- NonEmptyList.fromList(lmh.values.flatten.toList).fold(genesis.blockHash.pure[F]) {
              hashes =>
                DagOperations.latestCommonAncestorsMainParent[F](dag, hashes)
            }
      _ <- LastFinalizedBlockHashContainer[F].set(lca)
    } yield new MultiParentCasperImpl[F](
      semaphoreMap,
      statelessExecutor,
      validatorId,
      genesis,
      chainName,
      upgrades,
      faultToleranceThreshold
    )

  /** Component purely to validate, execute and store blocks.
    * Even the Genesis, to create it in the first place. */
  class StatelessExecutor[F[_]: MonadThrowable: Time: Log: BlockStorage: DagStorage: ExecutionEngineService: Metrics: DeployStorageWriter: Validation: FinalityDetector: LastFinalizedBlockHashContainer: CasperLabsProtocolVersions: Fs2Compiler](
      validatorId: Option[Keys.PublicKey],
      chainName: String,
      upgrades: Seq[ipc.ChainSpec.UpgradePoint],
      // NOTE: There was a race condition where probably a block was being removed at the same time
      // as its child was scheduled. The parent was still not in the DAG database, so it was considered
      // a missing dependency. It got removed and immediately added back, which later caused an assertion failure.
      // This semaphore should protect against state mutations that should be serialised, including reads.
      semaphore: Semaphore[F]
  ) {
    //TODO pull out
    implicit val functorRaiseInvalidBlock = validation.raiseValidateErrorThroughApplicativeError[F]
    implicit val metricsSource            = CasperMetricsSource

    /* Execute the block to get the effects then do some more validation.
     * Save the block if everything checks out.
     * We want to catch equivocations only after we confirm that the block completing
     * the equivocation is otherwise valid. */
    def validateAndAddBlock(
        maybeContext: Option[StatelessExecutor.Context],
        block: Block
    )(implicit state: Cell[F, CasperState]): F[BlockStatus] =
      Metrics[F].timer("validateAndAddBlock") {
        val validationStatus = (for {
          dag <- DagStorage[F].getRepresentation
          _ <- Log[F].info(
                s"Attempting to add ${PrettyPrinter.buildString(block)} to the DAG."
              )
          hashPrefix = PrettyPrinter.buildString(block.blockHash)
          _ <- Validation[F].blockFull(
                block,
                dag,
                chainName,
                maybeContext.map(_.genesis)
              )
          casperState <- Cell[F, CasperState].read
          // Confirm the parents are correct (including checking they commute) and capture
          // the effect needed to compute the correct pre-state as well.
          _ <- Log[F].debug(s"Validating the parents of $hashPrefix")
          merged <- maybeContext.fold(
                     ExecEngineUtil.MergeResult
                       .empty[ExecEngineUtil.TransformMap, Block]
                       .pure[F]
                   ) { ctx =>
                     Validation[F]
                       .parents(block, ctx.genesis.blockHash, dag)
                   }
          _            <- Log[F].debug(s"Computing the pre-state hash of $hashPrefix")
          preStateHash <- ExecEngineUtil.computePrestate[F](merged, block.getHeader.rank, upgrades)
          _            <- Log[F].debug(s"Computing the effects for $hashPrefix")
          blockEffects <- ExecEngineUtil
                           .effectsForBlock[F](block, preStateHash)
                           .recoverWith {
                             case NonFatal(ex) =>
                               Log[F].error(
                                 s"Could not calculate effects for block ${PrettyPrinter
                                   .buildString(block)}: $ex",
                                 ex
                               ) *>
                                 FunctorRaise[F, InvalidBlock].raise(InvalidTransaction)
                           }
          gasSpent = block.getBody.deploys.foldLeft(0L) { case (acc, next) => acc + next.cost }
          _ <- Metrics[F]
                .incrementCounter("gas_spent", gasSpent)
          _ <- Log[F].debug(s"Validating the transactions in $hashPrefix")
          _ <- Validation[F].transactions(
                block,
                preStateHash,
                blockEffects
              )
          _ <- Log[F].debug(s"Validating neglection for $hashPrefix")
          _ <- Validation[F]
                .neglectedInvalidBlock(
                  block,
                  casperState.invalidBlockTracker
                )
          _ <- Log[F].debug(s"Checking equivocation for $hashPrefix")
          _ <- EquivocationDetector
                .checkEquivocationWithUpdate[F](dag, block)
          _ <- Log[F].debug(s"Block effects calculated for $hashPrefix")
        } yield blockEffects).attempt

        validationStatus.flatMap {
          case Right(effects) =>
            addEffects(Valid, block, effects).as(Valid)

          case Left(DropErrorWrapper(invalid)) =>
            // These exceptions are coming from the validation checks that used to happen outside attemptAdd,
            // the ones that returned boolean values.
            (invalid: BlockStatus).pure[F]

          case Left(ValidateErrorWrapper(EquivocatedBlock))
              if validatorId.map(ByteString.copyFrom).exists(_ == block.validatorPublicKey) =>
            addEffects(SelfEquivocatedBlock, block, Seq.empty).as(SelfEquivocatedBlock)

          case Left(ValidateErrorWrapper(invalid)) =>
            addEffects(invalid, block, Seq.empty).as(invalid)

          case Left(unexpected) =>
            for {
              _ <- Log[F].error(
                    s"Unexpected exception during validation of the block ${PrettyPrinter
                      .buildString(block.blockHash)}",
                    unexpected
                  )
              _ <- unexpected.raiseError[F, BlockStatus]
            } yield UnexpectedBlockException(unexpected)
        }
      }

    // TODO: Handle slashing
    /** Either store the block with its transformation,
      * or add it to the buffer in case the dependencies are missing. */
    def addEffects(
        status: BlockStatus,
        block: Block,
        transforms: Seq[ipc.TransformEntry]
    )(implicit state: Cell[F, CasperState]): F[Unit] =
      status match {
        //Add successful! Send block to peers, log success, try to add other blocks
        case Valid =>
          for {
            _ <- addToState(block, transforms)
            _ <- Log[F].info(
                  s"Added ${PrettyPrinter.buildString(block.blockHash)}"
                )
          } yield ()

        case MissingBlocks =>
<<<<<<< HEAD
          addMissingDependencies(block)
=======
          addMissingDependencies(block, dag.pure[F]) *>
            dag.pure[F]
>>>>>>> 499b58a0

        case EquivocatedBlock | SelfEquivocatedBlock =>
          for {
            _ <- addToState(block, transforms)
            _ <- Log[F].info(
                  s"Added equivocated block ${PrettyPrinter.buildString(block.blockHash)}"
                )
          } yield ()

        case InvalidUnslashableBlock | InvalidBlockNumber | InvalidParents | InvalidSequenceNumber |
            InvalidPrevBlockHash | NeglectedInvalidBlock | InvalidTransaction | InvalidBondsCache |
            InvalidRepeatDeploy | InvalidChainName | InvalidBlockHash | InvalidDeployCount |
            InvalidDeployHash | InvalidDeploySignature | InvalidPreStateHash |
            InvalidPostStateHash | InvalidTargetHash | InvalidDeployHeader |
<<<<<<< HEAD
            DeployDependencyNotMet | DeployExpired | DeployFromFuture | SwimlaneMerged =>
          handleInvalidBlockEffect(status, block)
=======
            InvalidDeployChainName | DeployDependencyNotMet | DeployExpired | DeployFromFuture |
            SwimlaneMerged =>
          handleInvalidBlockEffect(status, block) *> dag.pure[F]
>>>>>>> 499b58a0

        case Processing | Processed =>
          throw new RuntimeException(s"A block should not be processing at this stage.")

        case UnexpectedBlockException(ex) =>
          Log[F].error(s"Encountered exception in while processing block ${PrettyPrinter
            .buildString(block.blockHash)}: ${ex.getMessage}")
      }

    /** Remember a block as being invalid, then save it to storage. */
    private def handleInvalidBlockEffect(
        status: BlockStatus,
        block: Block
    )(implicit state: Cell[F, CasperState]): F[Unit] =
      for {
        _ <- Log[F].warn(
              s"Recording invalid block ${PrettyPrinter.buildString(block.blockHash)} for ${status.toString}."
            )
        // TODO: Slash block for status except InvalidUnslashableBlock
        // TODO: Persist invalidBlockTracker into Dag
        _ <- Cell[F, CasperState].modify { s =>
              s.copy(invalidBlockTracker = s.invalidBlockTracker + block.blockHash)
            }
      } yield ()

    /** Save the block to the block and DAG storage. */
    private def addToState(
        block: Block,
        effects: Seq[ipc.TransformEntry]
<<<<<<< HEAD
    ): F[Unit] = BlockStorage[F].put(block.blockHash, BlockMsgWithTransform(Some(block), effects))
=======
    ): F[DagRepresentation[F]] =
      semaphore.withPermit {
        for {
          _          <- BlockStorage[F].put(block.blockHash, BlockMsgWithTransform(Some(block), effects))
          updatedDag <- DagStorage[F].getRepresentation
        } yield updatedDag
      }
>>>>>>> 499b58a0

    /** Check if the block has dependencies that we don't have in store.
      * Add those to the dependency DAG. */
    def addMissingDependencies(
<<<<<<< HEAD
        block: Block
    )(implicit state: Cell[F, CasperState]): F[Unit] =
      for {
        dag                 <- DagStorage[F].getRepresentation
        missingDependencies <- dependenciesHashesOf(block).filterA(dag.contains(_).map(!_))
        _                   <- missingDependencies.traverse(hash => addMissingDependency(hash, block.blockHash))
      } yield ()
=======
        block: Block,
        dagRepresentation: F[DagRepresentation[F]]
    )(implicit state: Cell[F, CasperState]): F[Unit] =
      semaphore.withPermit {
        for {
          dag                 <- dagRepresentation
          missingDependencies <- dependenciesHashesOf(block).filterA(dag.contains(_).map(!_))
          _ <- Cell[F, CasperState].modify { s =>
                s.copy(
                  dependencyDag = missingDependencies.foldLeft(s.dependencyDag) {
                    case (deps, ancestorHash) => deps.add(ancestorHash, block.blockHash)
                  }
                )
              }
        } yield ()
      }
>>>>>>> 499b58a0

    /** Remove block relationships we scheduled earlier after blocks have been added. */
    def removeDependencies(
        addedBlocksHashes: List[ByteString]
    )(implicit state: Cell[F, CasperState]): F[Unit] =
      semaphore.withPermit {
        Cell[F, CasperState].modify { s =>
          s.copy(
            dependencyDag = addedBlocksHashes.foldLeft(s.dependencyDag) {
              case (dag, blockHash) =>
                dag.remove(blockHash)
            }
          )
        }
      }
  }

  object StatelessExecutor {
    case class Context(genesis: Block, lastFinalizedBlockHash: BlockHash)

    def establishMetrics[F[_]: Metrics]: F[Unit] = {
      implicit val src = CasperMetricsSource
      Metrics[F].incrementCounter("gas_spent", 0L)
    }

<<<<<<< HEAD
    def create[F[_]: MonadThrowable: Time: Log: BlockStorage: DagStorage: ExecutionEngineService: Metrics: DeployStorage: Validation: FinalityDetector: LastFinalizedBlockHashContainer: CasperLabsProtocolVersions: Fs2Compiler](
        validatorId: Option[Keys.PublicKey],
        chainName: String,
        upgrades: Seq[ipc.ChainSpec.UpgradePoint]
    ): F[StatelessExecutor[F]] =
      establishMetrics[F] as new StatelessExecutor[F](validatorId, chainName, upgrades)
=======
    def create[F[_]: Concurrent: Time: Log: BlockStorage: DagStorage: ExecutionEngineService: Metrics: DeployStorage: Validation: FinalityDetector: LastFinalizedBlockHashContainer: CasperLabsProtocolVersions: Fs2Compiler](
        chainName: String,
        upgrades: Seq[ipc.ChainSpec.UpgradePoint]
    ): F[StatelessExecutor[F]] =
      for {
        _ <- establishMetrics[F]
        s <- Semaphore[F](1)
      } yield new StatelessExecutor[F](chainName, upgrades, s)
>>>>>>> 499b58a0
  }

  /** Encapsulating all methods that might use peer-to-peer communication. */
  @typeclass trait Broadcaster[F[_]] {
    def networkEffects(
        block: Block,
        status: BlockStatus
    ): F[Unit]
  }

  object Broadcaster {

    /** Network access using the new RPC style gossiping. */
    def fromGossipServices[F[_]: Applicative](
        validatorId: Option[ValidatorIdentity],
        relaying: gossiping.Relaying[F]
    ): Broadcaster[F] = new Broadcaster[F] {

      private val maybeOwnPublickKey = validatorId map {
        case ValidatorIdentity(publicKey, _, _) =>
          ByteString.copyFrom(publicKey)
      }

      def networkEffects(
          block: Block,
          status: BlockStatus
      ): F[Unit] =
        status match {
          case Valid | EquivocatedBlock =>
            maybeOwnPublickKey match {
              case Some(key) if key == block.getHeader.validatorPublicKey =>
                relaying.relay(List(block.blockHash)).void
              case _ =>
                // We were adding somebody else's block. The DownloadManager did the gossiping.
                ().pure[F]
            }

          case SelfEquivocatedBlock =>
            // Don't relay block with which a node has equivocated.
            ().pure[F]

          case MissingBlocks =>
            throw new RuntimeException(
              "Impossible! The DownloadManager should not tell Casper about blocks with missing dependencies!"
            )

          case InvalidUnslashableBlock | InvalidBlockNumber | InvalidParents |
              InvalidSequenceNumber | InvalidPrevBlockHash | NeglectedInvalidBlock |
              InvalidTransaction | InvalidBondsCache | InvalidChainName | InvalidBlockHash |
              InvalidDeployCount | InvalidPreStateHash | InvalidPostStateHash | SwimlaneMerged |
              InvalidTargetHash | Processing | Processed =>
            ().pure[F]

          case InvalidRepeatDeploy | InvalidChainName | InvalidDeployHash | InvalidDeploySignature |
              InvalidDeployChainName | InvalidDeployHeader | DeployDependencyNotMet |
              DeployExpired =>
            ().pure[F]

          case UnexpectedBlockException(_) | DeployFromFuture =>
            ().pure[F]
        }
    }

    def noop[F[_]: Applicative]: Broadcaster[F] = new Broadcaster[F] {
      override def networkEffects(block: Block, status: BlockStatus): F[Unit] = Applicative[F].unit
    }
  }

}<|MERGE_RESOLUTION|>--- conflicted
+++ resolved
@@ -1,12 +1,8 @@
 package io.casperlabs.casper
 
 import cats.data.NonEmptyList
-<<<<<<< HEAD
-import cats.effect.Sync
-=======
 import cats.effect.concurrent.Semaphore
 import cats.effect.{Concurrent, Resource, Sync}
->>>>>>> 499b58a0
 import cats.implicits._
 import cats.mtl.FunctorRaise
 import cats.Applicative
@@ -145,26 +141,16 @@
       _          <- removeAdded(List(block -> status), canRemove = _ != MissingBlocks)
       hashPrefix = PrettyPrinter.buildString(block.blockHash)
       // Update the last finalized block; remove finalized deploys from the buffer
-<<<<<<< HEAD
-      _ <- Log[F].debug(s"Updating last finalized block after adding $hashPrefix")
-      _ <- updateLastFinalizedBlock(dag)
-      // Remove any deploys from the buffer which are in finalized blocks.
-      _ <- Log[F].debug(s"Removing finalized deploys after adding $hashPrefix")
-      _ <- removeFinalizedDeploys(dag)
-      _ <- Log[F].debug(s"Finished adding $hashPrefix")
-    } yield status
-=======
-      _          <- Log[F].debug(s"Updating last finalized block after adding ${hashPrefix}")
-      updatedLFB <- updateLastFinalizedBlock(updatedDag)
+      _          <- Log[F].debug(s"Updating last finalized block after adding $hashPrefix")
+      updatedLFB <- updateLastFinalizedBlock(dag)
       // Remove any deploys from the buffer which are in finalized blocks.
       _ <- {
         Log[F]
-          .debug(s"Removing finalized deploys after adding ${hashPrefix}") *>
-          removeFinalizedDeploys(updatedDag)
+          .debug(s"Removing finalized deploys after adding $hashPrefix") *>
+          removeFinalizedDeploys(dag)
       }.whenA(updatedLFB)
-      _ <- Log[F].debug(s"Finished adding ${hashPrefix}")
-    } yield List(block -> status)
->>>>>>> 499b58a0
+      _ <- Log[F].debug(s"Finished adding $hashPrefix")
+    } yield status
   }
 
   /** Update the finalized block; return true if it changed. */
@@ -571,11 +557,7 @@
     * so we'll make the synchronized DAG known via a partial block message, so any missing dependencies can
     * be tracked, i.e. Casper will know about the pending graph.  */
   def addMissingDependencies(block: Block): F[Unit] =
-<<<<<<< HEAD
     statelessExecutor.addMissingDependencies(block)
-=======
-    statelessExecutor.addMissingDependencies(block, dag)
->>>>>>> 499b58a0
 }
 
 object MultiParentCasperImpl {
@@ -743,12 +725,7 @@
           } yield ()
 
         case MissingBlocks =>
-<<<<<<< HEAD
           addMissingDependencies(block)
-=======
-          addMissingDependencies(block, dag.pure[F]) *>
-            dag.pure[F]
->>>>>>> 499b58a0
 
         case EquivocatedBlock | SelfEquivocatedBlock =>
           for {
@@ -763,14 +740,9 @@
             InvalidRepeatDeploy | InvalidChainName | InvalidBlockHash | InvalidDeployCount |
             InvalidDeployHash | InvalidDeploySignature | InvalidPreStateHash |
             InvalidPostStateHash | InvalidTargetHash | InvalidDeployHeader |
-<<<<<<< HEAD
-            DeployDependencyNotMet | DeployExpired | DeployFromFuture | SwimlaneMerged =>
-          handleInvalidBlockEffect(status, block)
-=======
             InvalidDeployChainName | DeployDependencyNotMet | DeployExpired | DeployFromFuture |
             SwimlaneMerged =>
-          handleInvalidBlockEffect(status, block) *> dag.pure[F]
->>>>>>> 499b58a0
+          handleInvalidBlockEffect(status, block)
 
         case Processing | Processed =>
           throw new RuntimeException(s"A block should not be processing at this stage.")
@@ -800,36 +772,19 @@
     private def addToState(
         block: Block,
         effects: Seq[ipc.TransformEntry]
-<<<<<<< HEAD
-    ): F[Unit] = BlockStorage[F].put(block.blockHash, BlockMsgWithTransform(Some(block), effects))
-=======
-    ): F[DagRepresentation[F]] =
+    ): F[Unit] =
       semaphore.withPermit {
-        for {
-          _          <- BlockStorage[F].put(block.blockHash, BlockMsgWithTransform(Some(block), effects))
-          updatedDag <- DagStorage[F].getRepresentation
-        } yield updatedDag
+        BlockStorage[F].put(block.blockHash, BlockMsgWithTransform(Some(block), effects))
       }
->>>>>>> 499b58a0
 
     /** Check if the block has dependencies that we don't have in store.
       * Add those to the dependency DAG. */
     def addMissingDependencies(
-<<<<<<< HEAD
         block: Block
-    )(implicit state: Cell[F, CasperState]): F[Unit] =
-      for {
-        dag                 <- DagStorage[F].getRepresentation
-        missingDependencies <- dependenciesHashesOf(block).filterA(dag.contains(_).map(!_))
-        _                   <- missingDependencies.traverse(hash => addMissingDependency(hash, block.blockHash))
-      } yield ()
-=======
-        block: Block,
-        dagRepresentation: F[DagRepresentation[F]]
     )(implicit state: Cell[F, CasperState]): F[Unit] =
       semaphore.withPermit {
         for {
-          dag                 <- dagRepresentation
+          dag                 <- DagStorage[F].getRepresentation
           missingDependencies <- dependenciesHashesOf(block).filterA(dag.contains(_).map(!_))
           _ <- Cell[F, CasperState].modify { s =>
                 s.copy(
@@ -840,7 +795,6 @@
               }
         } yield ()
       }
->>>>>>> 499b58a0
 
     /** Remove block relationships we scheduled earlier after blocks have been added. */
     def removeDependencies(
@@ -866,23 +820,15 @@
       Metrics[F].incrementCounter("gas_spent", 0L)
     }
 
-<<<<<<< HEAD
-    def create[F[_]: MonadThrowable: Time: Log: BlockStorage: DagStorage: ExecutionEngineService: Metrics: DeployStorage: Validation: FinalityDetector: LastFinalizedBlockHashContainer: CasperLabsProtocolVersions: Fs2Compiler](
+    def create[F[_]: Concurrent: Time: Log: BlockStorage: DagStorage: ExecutionEngineService: Metrics: DeployStorage: Validation: FinalityDetector: LastFinalizedBlockHashContainer: CasperLabsProtocolVersions: Fs2Compiler](
         validatorId: Option[Keys.PublicKey],
-        chainName: String,
-        upgrades: Seq[ipc.ChainSpec.UpgradePoint]
-    ): F[StatelessExecutor[F]] =
-      establishMetrics[F] as new StatelessExecutor[F](validatorId, chainName, upgrades)
-=======
-    def create[F[_]: Concurrent: Time: Log: BlockStorage: DagStorage: ExecutionEngineService: Metrics: DeployStorage: Validation: FinalityDetector: LastFinalizedBlockHashContainer: CasperLabsProtocolVersions: Fs2Compiler](
         chainName: String,
         upgrades: Seq[ipc.ChainSpec.UpgradePoint]
     ): F[StatelessExecutor[F]] =
       for {
         _ <- establishMetrics[F]
         s <- Semaphore[F](1)
-      } yield new StatelessExecutor[F](chainName, upgrades, s)
->>>>>>> 499b58a0
+      } yield new StatelessExecutor[F](validatorId, chainName, upgrades, s)
   }
 
   /** Encapsulating all methods that might use peer-to-peer communication. */
