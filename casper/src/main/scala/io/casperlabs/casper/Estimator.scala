package io.casperlabs.casper

import cats.Monad
import cats.data.NonEmptyList
import cats.implicits._
import com.google.protobuf.ByteString
import io.casperlabs.casper.util.DagOperations
import io.casperlabs.casper.util.ProtoUtil.weightFromValidatorByDag
import io.casperlabs.catscontrib.MonadThrowable
import io.casperlabs.metrics.Metrics
import io.casperlabs.metrics.implicits._
import io.casperlabs.models.{Message, Weight}
import io.casperlabs.storage.dag.DagRepresentation

import scala.collection.immutable.Map

object Estimator {
  type BlockHash = ByteString
  type Validator = ByteString

  import Weight._

  implicit val metricsSource   = CasperMetricsSource
  implicit val decreasingOrder = Ordering[Long].reverse

  def tips[F[_]: MonadThrowable: Metrics](
      dag: DagRepresentation[F],
      genesis: BlockHash,
      latestMessageHashes: Map[Validator, Set[BlockHash]],
      equivocators: Set[Validator]
  ): F[List[BlockHash]] =
    DagView.fromLatestMessageHashes[F](latestMessageHashes, dag) flatMap { view =>
      NonEmptyList.fromList(view.latestMessages.toList) match {
        case None => List(genesis).pure[F]

        case Some(tips) =>
          for {
            lca <- DagOperations.latestCommonAncestorsMainParent(dag, tips.map(_.messageHash))
            honestValidators <- latestHashesToLatestMessage[F](
                                 dag,
                                 latestMessageHashes,
                                 equivocators
                               )
            result <- forkChoiceLoop(List(lca), honestValidators, view, dag)
            secondaryParents <- filterSecondaryParents[F](
                                 result.head,
                                 result.tail,
                                 equivocators,
                                 dag
                               )
          } yield result.head :: secondaryParents
      }
    }

  private def filterSecondaryParents[F[_]: MonadThrowable](
      primaryParent: BlockHash,
      secondaryParents: List[BlockHash],
      equivocators: Set[Validator],
      dag: DagRepresentation[F]
  ): F[List[BlockHash]] =
    for {
<<<<<<< HEAD
      // cannot choose blocks from equivocators as secondary parents
      honestParents <- secondaryParents
                        .traverse(dag.lookup)
                        .map(_.flatten.filter(m => !equivocators(m.validatorId)).map(_.messageHash))
      // Since the fork-choice rule only looks at main parents, it is
      // possible that some of the chosen secondary parents are reachable
      // from the chosen main parent. Therefore, we look for and remove
      // any such redundancies. Note that it may also be the case that
      // some blocks in the secondary parents are redundant amongst
      // themselves, however we do not remove them at this stage since
      // they may or may not be used during merging.
      redundancies <- DagOperations.collectWhereDescendantPathExists[F](
                       dag,
                       honestParents.toSet,
                       Set(primaryParent)
                     )
    } yield honestParents.filter(!redundancies(_))
=======
      lca <- NonEmptyList
              .fromList(latestMessagesFlattened)
              .fold(genesis.pure[F])(DagOperations.latestCommonAncestorsMainParent(dag, _))
              .timer("calculateLCA")
      scores        <- lmdScoring(dag, lca, latestMessageHashes, equivocators).timer("lmdScoring")
      newMainParent <- forkChoiceTip(dag, lca, scores).timer("forkChoiceTip")
      parents       <- tipsOfLatestMessages(latestMessagesFlattened, lca).timer("tipsOfLatestMessages")
      secondaryParents = parents.filter(_.messageHash != newMainParent).filterNot { message =>
        // Filter out blocks created by equivocators from the secondary parents.
        // Secondary parents are not subject to the fork choice rule, the only requirement
        // is that they don't conflict with the main chain. This opens up possibility for various
        // kinds of attacks. An example could be a block created in the past, that includes a deploy
        // that should have expired by now, if that block did not conflict with the main parent
        // fork-choice would include it in the p-dag.
        equivocators.contains(message.validatorId)
      }
      sortedSecParents = secondaryParents
        .sortBy(b => scores.getOrElse(b.messageHash, Zero) -> b.messageHash.toStringUtf8)
        .reverse
    } yield newMainParent +: sortedSecParents.map(_.messageHash)
  }
>>>>>>> 66ff0511

  /**
    * Looks up the latest message for each honest validator from
    * the latest message hash. Note this is unique because honest
    * validators have not equivocated, so have a unique latest message.
    */
  private def latestHashesToLatestMessage[F[_]: Monad](
      dag: DagRepresentation[F],
      latestMessageHashes: Map[Validator, Set[BlockHash]],
      equivocators: Set[Validator]
  ): F[List[(Validator, Message)]] =
    latestMessageHashes
      .filterKeys(!equivocators(_))
      .toList
      .traverse { case (v, lms) => lms.headOption.flatTraverse(dag.lookup).map(v -> _) }
      .map(_.collect { case (v, Some(m)) => v -> m })

  /**
    * Finds the latest message of validator `v` voting for block `b`, if any.
    */
  private def latestMessageForBlock[F[_]: MonadThrowable](
      b: BlockHash,
      v: Validator,
      latestMessage: Message,
      dag: DagRepresentation[F]
  ): F[Option[Message]] =
    DagOperations
      .swimlaneV[F](v, latestMessage, dag)
      .findF(isMainAncestor(b, _, dag))

  private def isMainAncestor[F[_]: MonadThrowable](
      smallerRank: BlockHash,
      largerRank: Message,
      dag: DagRepresentation[F]
  ): F[Boolean] = dag.lookup(smallerRank) flatMap {
    case None          => false.pure[F]
    case Some(message) => DagOperations.isMainAncestor(message, largerRank, dag)
  }

  private def forkChoiceLoop[F[_]: MonadThrowable](
      result: List[BlockHash],
      honestLatestMessages: List[(Validator, Message)],
      view: DagView[F],
      dag: DagRepresentation[F]
  ): F[List[BlockHash]] =
    result
      .traverse { block =>
        orderChildren[F](block, honestLatestMessages, view, dag)
      }
      .flatMap { orderedChildren =>
        val newResult = orderedChildren.flatten

        if (result == newResult) result.pure[F]
        else forkChoiceLoop(newResult, honestLatestMessages, view, dag)
      }

  /**
    * Returns the children of `block` in the main tree which are visible from the
    * given latest messages.
    */
  private def getMainChildrenInView[F[_]: MonadThrowable](
      block: BlockHash,
      view: DagView[F]
  ): F[List[BlockHash]] = view.dag.getMainChildren(block) flatMap (
    _.filterA(view.inView)
  )

  /**
    * Orders the children of `block` by how much weight votes for each of them
    * (using block hash has a tie breaker). If `block` has no children, then the
    * block itself is returned.
    */
  private def orderChildren[F[_]: MonadThrowable](
      block: BlockHash,
      honestLatestMessages: List[(Validator, Message)],
      view: DagView[F],
      dag: DagRepresentation[F]
  ): F[List[BlockHash]] = getMainChildrenInView[F](block, view) flatMap {
    case Nil => List(block).pure[F]

    case children =>
      honestLatestMessages
        .traverse { case (v, lm) => latestMessageForBlock[F](block, v, lm, dag).map(v -> _) }
        .map(_.collect { case (v, Some(lm)) if lm.messageHash != block => v -> lm })
        .flatMap(_.traverse {
          case (v, latestMessage) =>
            for {
              weight     <- weightFromValidatorByDag[F](dag, block, v)
              maybeChild <- children.findM(child => isMainAncestor[F](child, latestMessage, dag))
              child <- maybeChild.fold(
                        // This case should never happen because if `latestMessageForBlock`
                        // returned `Some(latestMessage)` then `block` is an ancestor of
                        // `latestMessage`, which means either one of the children of `block`
                        // must also be an ancestor of `latestMessage`, or `latestMessage`
                        // equals `block`. The latter case is taken care of in the
                        // `collect` statement where we explicitly filter out latest messages
                        // equal to the current block. Note that this filtering is valid
                        // because in that case the validator does not vote for any child.
                        MonadThrowable[F].raiseError[BlockHash](
                          new Exception("Latest message votes for no child!")
                        )
                      )(child => child.pure[F])
            } yield (child, weight)
        }.map { votes =>
          val scores = votes
            .groupBy(_._1)
            .mapValues(_.foldLeft(Zero) { case (acc, (_, weight)) => acc + weight })

          children.sortBy(child => scores.getOrElse(child, Zero) -> child.toStringUtf8)(
            Ordering[(BigInt, String)].reverse
          )
        })
  }

  private case class DagView[F[_]](dag: DagRepresentation[F], latestMessages: Set[Message]) {
    private val maxRank =
      if (latestMessages.isEmpty) 0L
      else latestMessages.map(_.rank).max

    def inView(blockHash: BlockHash)(implicit monad: Monad[F]): F[Boolean] =
      dag.lookup(blockHash) flatMap {
        case None => false.pure[F]

        case Some(message) =>
          if (message.rank > maxRank) false.pure[F]
          else
            DagOperations.anyPathExists[F, Message](
              latestMessages,
              Set(message)
            )(
              _.justifications.toList
                .traverse(j => dag.lookup(j.latestBlockHash))
                .map(_.flatten)
            )
      }
  }

  private object DagView {
    def fromLatestMessageHashes[F[_]: cats.Applicative](
        latestMessageHashes: Map[Validator, Set[BlockHash]],
        dag: DagRepresentation[F]
    ): F[DagView[F]] =
      latestMessageHashes.values
        .foldLeft(Set.empty[BlockHash]) {
          case (acc, ms) => acc union ms
        }
        .toList
        .traverse(dag.lookup)
        .map(lms => DagView[F](dag, lms.flatten.toSet))
  }
}<|MERGE_RESOLUTION|>--- conflicted
+++ resolved
@@ -35,13 +35,15 @@
 
         case Some(tips) =>
           for {
-            lca <- DagOperations.latestCommonAncestorsMainParent(dag, tips.map(_.messageHash))
+            lca <- DagOperations
+                    .latestCommonAncestorsMainParent(dag, tips.map(_.messageHash))
+                    .timer("calculateLCA")
             honestValidators <- latestHashesToLatestMessage[F](
                                  dag,
                                  latestMessageHashes,
                                  equivocators
                                )
-            result <- forkChoiceLoop(List(lca), honestValidators, view, dag)
+            result <- forkChoiceLoop(List(lca), honestValidators, view, dag).timer("forkChoiceLoop")
             secondaryParents <- filterSecondaryParents[F](
                                  result.head,
                                  result.tail,
@@ -59,7 +61,6 @@
       dag: DagRepresentation[F]
   ): F[List[BlockHash]] =
     for {
-<<<<<<< HEAD
       // cannot choose blocks from equivocators as secondary parents
       honestParents <- secondaryParents
                         .traverse(dag.lookup)
@@ -77,29 +78,6 @@
                        Set(primaryParent)
                      )
     } yield honestParents.filter(!redundancies(_))
-=======
-      lca <- NonEmptyList
-              .fromList(latestMessagesFlattened)
-              .fold(genesis.pure[F])(DagOperations.latestCommonAncestorsMainParent(dag, _))
-              .timer("calculateLCA")
-      scores        <- lmdScoring(dag, lca, latestMessageHashes, equivocators).timer("lmdScoring")
-      newMainParent <- forkChoiceTip(dag, lca, scores).timer("forkChoiceTip")
-      parents       <- tipsOfLatestMessages(latestMessagesFlattened, lca).timer("tipsOfLatestMessages")
-      secondaryParents = parents.filter(_.messageHash != newMainParent).filterNot { message =>
-        // Filter out blocks created by equivocators from the secondary parents.
-        // Secondary parents are not subject to the fork choice rule, the only requirement
-        // is that they don't conflict with the main chain. This opens up possibility for various
-        // kinds of attacks. An example could be a block created in the past, that includes a deploy
-        // that should have expired by now, if that block did not conflict with the main parent
-        // fork-choice would include it in the p-dag.
-        equivocators.contains(message.validatorId)
-      }
-      sortedSecParents = secondaryParents
-        .sortBy(b => scores.getOrElse(b.messageHash, Zero) -> b.messageHash.toStringUtf8)
-        .reverse
-    } yield newMainParent +: sortedSecParents.map(_.messageHash)
-  }
->>>>>>> 66ff0511
 
   /**
     * Looks up the latest message for each honest validator from
