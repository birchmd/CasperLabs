--- conflicted
+++ resolved
@@ -35,18 +35,12 @@
 
   private implicit val logSource: LogSource = LogSource(this.getClass)
 
-<<<<<<< HEAD
   val protocolVersion = 1L
 
   /** Construct deploys that will set up the system contracts. */
   def defaultBlessedTerms[F[_]: MonadThrowable: FilesAPI: Log](
-      timestamp: Long,
       accountPublicKeyPath: Option[Path],
       initialTokens: BigInt,
-=======
-  // Todo: there should be some initial contracts like Mint, POS or something else
-  def defaultBlessedTerms(
->>>>>>> 7f68c89f
       posParams: ProofOfStakeParams,
       wallets: Seq[PreWallet],
       mintCodePath: Option[Path],
@@ -66,7 +60,6 @@
     def read[A](a: F[Option[A]], ifNone: String) =
       EitherT.fromOptionF[F, String, A](a, ifNone)
 
-<<<<<<< HEAD
     val maybeDeploy = for {
       accountPublicKey <- read(
                            readAccountPublicKey[F](accountPublicKeyPath),
@@ -83,30 +76,13 @@
             bitWidth = 512 // We could use `initialTokens.bitLength` to map to the closest of 128, 256 or 512 but this is what the EE expects.
           )
           .some,
-        timestamp = timestamp,
         mintCode = mintCode.some,
         proofOfStakeCode = maybePosCode,
         protocolVersion = state.ProtocolVersion(protocolVersion).some
       )
-=======
-  def withContracts[F[_]: Log: ExecutionEngineService: MonadError[?[_], Throwable]](
-      initial: Block,
-      posParams: ProofOfStakeParams,
-      wallets: Seq[PreWallet],
-      faucetCode: String => String,
-      startHash: StateHash,
-      blocktime: Long
-  ): F[BlockMsgWithTransform] =
-    withContracts(
-      defaultBlessedTerms(posParams, wallets, faucetCode),
-      initial,
-      blocktime,
-      startHash
-    )
->>>>>>> 7f68c89f
 
       deploy = ProtoUtil.basicDeploy(
-        timestamp,
+        timestamp = 0L,
         sessionCode = ByteString.copyFrom(request.toByteArray),
         accountPublicKey = ByteString.copyFrom(accountPublicKey),
         nonce = 1
@@ -116,14 +92,14 @@
     maybeDeploy.value flatMap {
       case Left(error) =>
         Log[F].warn(s"Unable to construct blessed terms: $error") *> List.empty[Deploy].pure[F]
-      case Right(deploy) => List(deploy).pure[F]
+      case Right(deploy) =>
+        List(deploy).pure[F]
     }
   }
 
   /** Run system contracts and add them to the block as processed deploys. */
   def withContracts[F[_]: Log: ExecutionEngineService: MonadError[?[_], Throwable]](
       initial: Block,
-<<<<<<< HEAD
       blessedTerms: List[Deploy]
   ): F[BlockMsgWithTransform] =
     for {
@@ -137,24 +113,6 @@
                             )
                           )
                       )
-=======
-      blocktime: Long,
-      startHash: StateHash
-  ): F[BlockMsgWithTransform] =
-    for {
-      _ <- Log[F].debug(s"Processing ${blessedTerms.size} blessed contracts...")
-      processedDeploys <- MonadError[F, Throwable].rethrow(
-                           ExecutionEngineService[F]
-                             .exec(
-                               startHash,
-                               blocktime,
-                               blessedTerms.map(deployDataToEEDeploy),
-                               CasperLabsProtocolVersions.thresholdsVersionMap.fromBlock(
-                                 initial
-                               )
-                             )
-                         )
->>>>>>> 7f68c89f
       // TODO: We shouldn't need to do any commutivity checking for the genesis block.
       // Either we make it a "SEQ" block (which is not a feature that exists yet)
       // or there should be a single deploy containing all the blessed contracts.
@@ -255,7 +213,6 @@
       )
       validators = bondsMap.map(bond => ProofOfStakeValidator(bond._1, bond._2)).toSeq
       blessedContracts <- defaultBlessedTerms[F](
-                           timestamp = timestamp,
                            accountPublicKeyPath = accountPublicKeyPath,
                            initialTokens = initialTokens,
                            posParams = ProofOfStakeParams(minimumBond, maximumBond, validators),
