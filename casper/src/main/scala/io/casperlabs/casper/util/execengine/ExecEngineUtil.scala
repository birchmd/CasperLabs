package io.casperlabs.casper.util.execengine

import cats.effect.Sync
import cats.implicits._
import cats.kernel.Monoid
import cats.{Foldable, Monad, MonadError}
import com.google.protobuf.ByteString
import io.casperlabs.blockstorage.{BlockDagRepresentation, BlockMetadata, BlockStore}
import io.casperlabs.casper._
import io.casperlabs.casper.consensus.{Block, Deploy}
import io.casperlabs.casper.util.ProtoUtil.blockNumber
import io.casperlabs.casper.util.execengine.ExecEngineUtil.StateHash
import io.casperlabs.casper.util.execengine.Op.{OpMap, OpMapAddComm}
import io.casperlabs.casper.util.{CasperLabsProtocolVersions, DagOperations, ProtoUtil}
import io.casperlabs.catscontrib.MonadThrowable
import io.casperlabs.ipc._
import io.casperlabs.casper.consensus.state
import io.casperlabs.models.{DeployResult => _}
import io.casperlabs.shared.Log
import io.casperlabs.smartcontracts.ExecutionEngineService

case class DeploysCheckpoint(
    preStateHash: StateHash,
    postStateHash: StateHash,
    deploysForBlock: Seq[Block.ProcessedDeploy],
    invalidNonceDeploys: Seq[InvalidNonceDeploy],
    deploysToDiscard: Seq[PreconditionFailure],
    blockNumber: Long,
    protocolVersion: state.ProtocolVersion
)

object ExecEngineUtil {
  type StateHash = ByteString

  case class InvalidDeploys(
      invalidNonceDeploys: List[InvalidNonceDeploy],
      preconditionFailures: List[PreconditionFailure]
  )

  def computeDeploysCheckpoint[F[_]: MonadThrowable: BlockStore: Log: ExecutionEngineService](
      merged: MergeResult[TransformMap, Block],
      deploys: Seq[Deploy],
      blocktime: Long,
      protocolVersion: state.ProtocolVersion
  ): F[DeploysCheckpoint] =
    for {
      preStateHash <- computePrestate[F](merged)
      processedDeploys <- processDeploys[F](
                           preStateHash,
                           blocktime,
                           deploys,
                           protocolVersion
                         )
      processedDeployResults = zipDeploysResults(deploys, processedDeploys).toList
      invalidDeploys <- processedDeployResults.foldM[F, InvalidDeploys](InvalidDeploys(Nil, Nil)) {
                         case (acc, d: InvalidNonceDeploy) =>
                           acc.copy(invalidNonceDeploys = d :: acc.invalidNonceDeploys).pure[F]
                         case (acc, d: PreconditionFailure) =>
                           // Log precondition failures as we will be getting rid of them.
                           Log[F].warn(
                             s"Deploy ${PrettyPrinter.buildString(d.deploy.deployHash)} failed precondition error: ${d.errorMessage}"
                           ) as {
                             acc.copy(preconditionFailures = d :: acc.preconditionFailures)
                           }
                         case (acc, _) =>
                           acc.pure[F]
                       }
      deployEffects                 = findCommutingEffects(processedDeployResults)
      (deploysForBlock, transforms) = ExecEngineUtil.unzipEffectsAndDeploys(deployEffects).unzip
      postStateHash                 <- ExecutionEngineService[F].commit(preStateHash, transforms.flatten).rethrow
      maxBlockNumber = merged.parents.foldl(-1L) {
        case (acc, b) => math.max(acc, blockNumber(b))
      }
      number = maxBlockNumber + 1
      //TODO: Remove this logging at some point
      msgBody = transforms.flatten
        .map(t => {
          val k    = PrettyPrinter.buildString(t.key.get)
          val tStr = PrettyPrinter.buildString(t.transform.get)
          s"$k :: $tStr"
        })
        .mkString("\n")
      _ <- Log[F]
            .info(s"Block #$number created with effects:\n$msgBody")
    } yield DeploysCheckpoint(
      preStateHash,
      postStateHash,
      deploysForBlock,
      invalidDeploys.invalidNonceDeploys,
      invalidDeploys.preconditionFailures,
      number,
      protocolVersion
    )

  private def processDeploys[F[_]: MonadError[?[_], Throwable]: BlockStore: ExecutionEngineService](
      prestate: StateHash,
      blocktime: Long,
      deploys: Seq[Deploy],
      protocolVersion: state.ProtocolVersion
  ): F[Seq[DeployResult]] =
    ExecutionEngineService[F]
      .exec(prestate, blocktime, deploys.map(ProtoUtil.deployDataToEEDeploy), protocolVersion)
      .rethrow

  private def processGenesisDeploys[F[_]: MonadError[?[_], Throwable]: BlockStore: ExecutionEngineService](
      deploys: Seq[Deploy],
      protocolVersion: state.ProtocolVersion
  ): F[GenesisResult] =
    ExecutionEngineService[F]
      .runGenesis(deploys.map(ProtoUtil.deployDataToEEDeploy), protocolVersion)
      .rethrow

  //TODO: Logic for picking the commuting group? Prioritize highest revenue? Try to include as many deploys as possible?
  def findCommutingEffects(
      deployEffects: Seq[ProcessedDeployResult]
  ): Seq[ProcessedDeployResult] = {
    // All the deploys that do not change the global state in a way that can conflict with others:
    // which can be only`ExecutionError` now as `InvalidNonce` and `PreconditionFailure` has been
    // filtered out when creating block and when we're validating block it shouldn't include those either.
    val (conflictFree, mergeCandidates) =
      deployEffects.partition(!_.isInstanceOf[ExecutionSuccessful])

    val nonConflicting = mergeCandidates match {
      case Nil => List.empty[ProcessedDeployResult]
      case list =>
        val (result, _) =
          list.foldLeft(List.empty[ProcessedDeployResult] -> Map.empty[state.Key, Op]) {
            case (unchanged @ (acc, totalOps), next @ ExecutionSuccessful(_, effects, _)) =>
              val ops = Op.fromIpcEntry(effects.opMap)
              if (totalOps ~ ops)
                (next :: acc, totalOps + ops)
              else
                unchanged
          }

        result
    }

    // We include errors because we define them as
    // commuting with everything since we will never
    // re-run them (this is a policy decision we have made) and
    // they touch no keys because we rolled back the changes
    nonConflicting ++ conflictFree
  }

  def zipDeploysResults(
      deploys: Seq[Deploy],
      results: Seq[DeployResult]
  ): Seq[ProcessedDeployResult] =
    deploys.zip(results).map((ProcessedDeployResult.apply _).tupled)

  def unzipEffectsAndDeploys(
      commutingEffects: Seq[ProcessedDeployResult]
  ): Seq[(Block.ProcessedDeploy, Seq[TransformEntry])] =
    commutingEffects.collect {
      case ExecutionSuccessful(deploy, effects, cost) =>
        Block.ProcessedDeploy(
          Some(deploy),
          cost,
          false
        ) -> effects.transformMap
      case ExecutionError(deploy, error, effects, cost) =>
        Block.ProcessedDeploy(
          Some(deploy),
          cost,
          true,
          utils.deployErrorsShow.show(error)
        ) -> effects.transformMap
    }

<<<<<<< HEAD
  def isGenesisLike[F[_]: ExecutionEngineService](block: Block): Boolean =
    block.getHeader.parentHashes.isEmpty &&
      block.getHeader.getState.preStateHash == ExecutionEngineService[F].emptyStateHash

=======
  /** Runs deploys from the block and returns the effects they make.
    *
    * @param block Block to run.
    * @param prestate prestate hash of the GlobalState on top of which to run deploys.
    * @param dag Representation of the DAG.
    * @return Effects of running deploys from the block.
    */
>>>>>>> 7f68c89f
  def effectsForBlock[F[_]: Sync: BlockStore: ExecutionEngineService](
      block: Block,
      prestate: StateHash,
      dag: BlockDagRepresentation[F]
  ): F[Seq[TransformEntry]] = {
    val deploys         = ProtoUtil.deploys(block).flatMap(_.deploy)
    val protocolVersion = CasperLabsProtocolVersions.thresholdsVersionMap.fromBlock(block)
    val blocktime       = block.getHeader.timestamp

<<<<<<< HEAD
    if (isGenesisLike(block)) {
      for {
        genesisResult <- processGenesisDeploys[F](deploys, protocolVersion)
        transformMap  = genesisResult.getEffect.transformMap
      } yield transformMap
    } else {
      for {
        processedDeploys <- processDeploys[F](
                             prestate,
                             deploys,
                             protocolVersion
                           )
        deployEffects = zipDeploysResults(deploys, processedDeploys)
        transformMap = (findCommutingEffects _ andThen unzipEffectsAndDeploys)(deployEffects)
          .flatMap(_._2)
      } yield transformMap
    }
=======
    for {
      processedDeploys <- processDeploys[F](
                           prestate,
                           blocktime,
                           deploys.flatMap(_.deploy),
                           protocolVersion
                         )
      deployEffects = zipDeploysResults(deploys.flatMap(_.deploy), processedDeploys)
      transformMap = (findCommutingEffects _ andThen unzipEffectsAndDeploys)(deployEffects)
        .flatMap(_._2)
    } yield transformMap
>>>>>>> 7f68c89f
  }

  def computePrestate[F[_]: MonadError[?[_], Throwable]: ExecutionEngineService](
      merged: MergeResult[TransformMap, Block]
  ): F[StateHash] = merged match {
    case MergeResult.EmptyMerge => ExecutionEngineService[F].emptyStateHash.pure[F] //no parents
    case MergeResult.Result(soleParent, _, others) if others.isEmpty =>
      ProtoUtil.postStateHash(soleParent).pure[F] //single parent
    case MergeResult.Result(initParent, nonFirstParentsCombinedEffect, _) => //multiple parents
      val prestate = ProtoUtil.postStateHash(initParent)
      MonadError[F, Throwable].rethrow(
        ExecutionEngineService[F].commit(prestate, nonFirstParentsCombinedEffect)
      )
  }

  type TransformMap = Seq[TransformEntry]
  implicit val TransformMapMonoid: Monoid[TransformMap] = new Monoid[TransformMap] {
    def combine(t1: TransformMap, t2: TransformMap): TransformMap = t1 ++ t2

    def empty: TransformMap = Nil
  }

  sealed trait MergeResult[+T, +A] {
    self =>
    def parents: Vector[A] = self match {
      case MergeResult.EmptyMerge            => Vector.empty[A]
      case MergeResult.Result(head, _, tail) => head +: tail
    }

    def transform: Option[T] = self match {
      case MergeResult.EmptyMerge      => None
      case MergeResult.Result(_, t, _) => Some(t)
    }
  }

  object MergeResult {

    case object EmptyMerge extends MergeResult[Nothing, Nothing]

    case class Result[T, A](
        firstParent: A,
        nonFirstParentsCombinedEffect: T,
        nonFirstParents: Vector[A]
    ) extends MergeResult[T, A]

    def empty[T, A]: MergeResult[T, A] = EmptyMerge

    def result[T, A](
        firstParent: A,
        nonFirstParentsCombinedEffect: T,
        nonFirstParents: Vector[A]
    ): MergeResult[T, A] = Result(firstParent, nonFirstParentsCombinedEffect, nonFirstParents)
  }

  /** Computes the largest commuting sub-set of blocks from the `candidateParents` along with an effect which
    * can be used to find the combined post-state of those commuting blocks.
    *
    * @tparam F effect type (a la tagless final)
    * @tparam T type for transforms (i.e. effects deploys create when executed)
    * @tparam A type for "blocks". Order must be a topological order of the DAG blocks form
    * @tparam K type for keys specifying what a transform is applied to (equal to state.Key in production)
    * @param candidates "blocks" to attempt to merge
    * @param parents    function for computing the parents of a "block" (equal to _.parents in production)
    * @param effect     function for computing the transforms of a block (looks up the transaforms from the blockstore in production)
    * @param toOps      function for converting transforms into the OpMap, which is then used for commutativity checking
    * @return an instance of the MergeResult class. It is either an `EmptyMerge` (which only happens when `candidates` is empty)
    *         or a `Result` which contains the "first parent" (the who's post-state will be used to apply the effects to obtain
    *         the merged post-state), the combined effect of all parents apart from the first (i.e. this effect will give
    *         the combined post state for all chosen commuting blocks when applied to the post-state of the first chosen block),
    *         and the list of the additional chosen parents apart from the first.
    */
  def abstractMerge[F[_]: Monad, T: Monoid, A: Ordering, K](
      candidates: IndexedSeq[A],
      parents: A => F[List[A]],
      effect: A => F[Option[T]],
      toOps: T => OpMap[K]
  ): F[MergeResult[T, A]] = {
    val n = candidates.length

    def netEffect(blocks: Vector[A]): F[T] =
      blocks
        .traverse(block => effect(block))
        .map(va => Foldable[Vector].fold(va.flatten))

    if (n == 0) {
      MergeResult.empty[T, A].pure[F]
    } else if (n == 1) {
      MergeResult.result[T, A](candidates.head, Monoid[T].empty, Vector.empty).pure[F]
    } else
      for {
        uncommonAncestors <- DagOperations.abstractUncommonAncestors[F, A](candidates, parents)

        // collect uncommon ancestors based on which candidate they are an ancestor of
        groups = uncommonAncestors
          .foldLeft(Vector.fill(n)(Vector.empty[A]).zipWithIndex) {
            case (acc, (block, ancestry)) =>
              acc.map {
                case (group, index) =>
                  val newGroup = if (ancestry.contains(index)) group :+ block else group
                  newGroup -> index
              }
          } // sort in topological order to combine effects in the right order
          .map { case (group, _) => group.sorted }

        // always choose the first parent
        initChosen      = Vector(0)
        initChosenGroup = groups(0)
        // effects chosen apart from the first parent
        initNonFirstEffect = Monoid[T].empty

        chosen <- (1 until n).toList
                   .foldM[F, (Vector[Int], Vector[A], T)](
                     (initChosen, initChosenGroup, initNonFirstEffect)
                   ) {
                     case (
                         unchanged @ (chosenSet, chosenGroup, chosenNonFirstEffect),
                         candidate
                         ) =>
                       val candidateGroup = groups(candidate)
                         .filterNot { // remove ancestors already included in the chosenSet
                           block =>
                             val ancestry = uncommonAncestors(block)
                             chosenSet.exists(i => ancestry.contains(i))
                         }

                       val chosenEffectF = netEffect(
                         // remove ancestors already included in the candidate itself
                         chosenGroup.filterNot { block =>
                           uncommonAncestors(block).contains(candidate)
                         }
                       )

                       // if candidate commutes with chosen set, then included, otherwise do not include it
                       chosenEffectF.flatMap { chosenEffect =>
                         netEffect(candidateGroup).map { candidateEffect =>
                           if (toOps(chosenEffect) ~ toOps(candidateEffect))
                             (
                               chosenSet :+ candidate,
                               chosenGroup ++ candidateGroup,
                               Monoid[T].combine(chosenNonFirstEffect, candidateEffect)
                             )
                           else
                             unchanged
                         }
                       }
                   }
        // The effect we return is the one which would be applied onto the first parent's
        // post-state, so we do not include the first parent in the effect.
        (chosenParents, _, nonFirstEffect) = chosen
        blocks                             = chosenParents.map(i => candidates(i))
      } yield MergeResult.result[T, A](blocks.head, nonFirstEffect, blocks.tail)
  }

  def merge[F[_]: MonadThrowable: BlockStore](
      candidateParentBlocks: Seq[Block],
      dag: BlockDagRepresentation[F]
  ): F[MergeResult[TransformMap, Block]] = {

    def parents(b: BlockMetadata): F[List[BlockMetadata]] =
      b.parents.traverse(b => dag.lookup(b).map(_.get))

    def effect(block: BlockMetadata): F[Option[TransformMap]] =
      BlockStore[F].getTransforms(block.blockHash)

    def toOps(t: TransformMap): OpMap[state.Key] = Op.fromTransforms(t)

    val candidateParents = candidateParentBlocks.map(BlockMetadata.fromBlock).toVector

    for {
      ordering <- dag.deriveOrdering(0L) // TODO: Replace with an actual starting number
      merged <- {
        implicit val order = ordering
        abstractMerge[F, TransformMap, BlockMetadata, state.Key](
          candidateParents,
          parents,
          effect,
          toOps
        )
      }
      // TODO: Aren't these parents already in `candidateParentBlocks`?
      blocks <- merged.parents.traverse(block => ProtoUtil.unsafeGetBlock[F](block.blockHash))
    } yield merged.transform.fold(MergeResult.empty[TransformMap, Block])(
      MergeResult.result(blocks.head, _, blocks.tail)
    )
  }
}<|MERGE_RESOLUTION|>--- conflicted
+++ resolved
@@ -168,12 +168,10 @@
         ) -> effects.transformMap
     }
 
-<<<<<<< HEAD
   def isGenesisLike[F[_]: ExecutionEngineService](block: Block): Boolean =
     block.getHeader.parentHashes.isEmpty &&
       block.getHeader.getState.preStateHash == ExecutionEngineService[F].emptyStateHash
 
-=======
   /** Runs deploys from the block and returns the effects they make.
     *
     * @param block Block to run.
@@ -181,7 +179,6 @@
     * @param dag Representation of the DAG.
     * @return Effects of running deploys from the block.
     */
->>>>>>> 7f68c89f
   def effectsForBlock[F[_]: Sync: BlockStore: ExecutionEngineService](
       block: Block,
       prestate: StateHash,
@@ -191,7 +188,6 @@
     val protocolVersion = CasperLabsProtocolVersions.thresholdsVersionMap.fromBlock(block)
     val blocktime       = block.getHeader.timestamp
 
-<<<<<<< HEAD
     if (isGenesisLike(block)) {
       for {
         genesisResult <- processGenesisDeploys[F](deploys, protocolVersion)
@@ -201,6 +197,7 @@
       for {
         processedDeploys <- processDeploys[F](
                              prestate,
+                             blocktime,
                              deploys,
                              protocolVersion
                            )
@@ -209,19 +206,6 @@
           .flatMap(_._2)
       } yield transformMap
     }
-=======
-    for {
-      processedDeploys <- processDeploys[F](
-                           prestate,
-                           blocktime,
-                           deploys.flatMap(_.deploy),
-                           protocolVersion
-                         )
-      deployEffects = zipDeploysResults(deploys.flatMap(_.deploy), processedDeploys)
-      transformMap = (findCommutingEffects _ andThen unzipEffectsAndDeploys)(deployEffects)
-        .flatMap(_._2)
-    } yield transformMap
->>>>>>> 7f68c89f
   }
 
   def computePrestate[F[_]: MonadError[?[_], Throwable]: ExecutionEngineService](
