--- conflicted
+++ resolved
@@ -1057,11 +1057,7 @@
                 transformsWithEqualBonds,
                 faultToleranceThreshold = 0f // With equal bonds this should allow the final block to move as expected.
               )
-<<<<<<< HEAD
-      deployDatas <- (1 to 10).toList.traverse(i => ProtoUtil.basicDeploy[Effect](i))
-=======
-      deployDatas <- (1L to 8L).toList.traverse(i => ProtoUtil.basicDeploy[Effect](i))
->>>>>>> 369fa6df
+      deployDatas <- (1L to 10L).toList.traverse(i => ProtoUtil.basicDeploy[Effect](i))
 
       createBlock1Result <- nodes(0).casperEff
                              .deploy(deployDatas(0)) *> nodes(0).casperEff.createBlock
