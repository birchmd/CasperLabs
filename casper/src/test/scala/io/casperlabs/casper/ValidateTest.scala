--- conflicted
+++ resolved
@@ -12,12 +12,10 @@
 import io.casperlabs.casper.helper.BlockGenerator._
 import io.casperlabs.casper.helper.BlockUtil.generateValidator
 import io.casperlabs.casper.helper.{BlockDagStorageFixture, BlockGenerator, HashSetCasperTestNode}
-<<<<<<< HEAD
 import io.casperlabs.casper.consensus._
 import Block.Justification
+import io.casperlabs.casper.ValidationImpl.DropErrorWrapper
 import io.casperlabs.casper.protocol.ApprovedBlock
-=======
->>>>>>> 0bf09e91
 import io.casperlabs.casper.scalatestcontrib._
 import io.casperlabs.casper.util.ProtoUtil
 import io.casperlabs.casper.util.execengine.ExecEngineUtilTest.prepareDeploys
@@ -26,26 +24,12 @@
   ExecEngineUtil,
   ExecutionEngineServiceStub
 }
-<<<<<<< HEAD
 import io.casperlabs.crypto.Keys.{PrivateKey, PublicKey}
-import io.casperlabs.crypto.codec.Base16
-import io.casperlabs.crypto.signatures.SignatureAlgorithm.Ed25519
-import io.casperlabs.ipc
-import io.casperlabs.ipc.{
-  DeployResult,
-  Key,
-  ProtocolVersion,
-  TransformEntry,
-  ValidateRequest,
-  Value
-}
-=======
 import io.casperlabs.comm.gossiping.ArbitraryConsensus
-import io.casperlabs.crypto.Keys.PrivateKey
 import io.casperlabs.crypto.codec.Base16
 import io.casperlabs.crypto.signatures.SignatureAlgorithm.Ed25519
 import io.casperlabs.casper.consensus.state.ProtocolVersion
->>>>>>> 0bf09e91
+import io.casperlabs.ipc.{DeployResult, TransformEntry, ValidateRequest}
 import io.casperlabs.p2p.EffectsTestInstances.LogStub
 import io.casperlabs.shared.{Log, Time}
 import io.casperlabs.smartcontracts.ExecutionEngineService
@@ -53,10 +37,7 @@
 import monix.eval.Task
 import monix.execution.Scheduler
 import org.scalacheck.Arbitrary.arbitrary
-<<<<<<< HEAD
-=======
 import org.scalatest.{BeforeAndAfterEach, FlatSpec, Matchers}
->>>>>>> 0bf09e91
 
 import scala.collection.immutable.HashMap
 import scala.concurrent.duration._
@@ -194,15 +175,10 @@
           .contains(s"signature algorithm '$unknownAlgorithm' is unsupported") should be(
           true
         )
-        _ <- Validate.blockSignature[Task](block1) shouldBeF false
+        _ <- Validation[Task].blockSignature(block1) shouldBeF false
         result = log.warns.last.contains(s"signature algorithm '$rsa' is unsupported") should be(
           true
         )
-<<<<<<< HEAD
-        _      <- Validation[Task].blockSignature(block1) shouldBeF false
-        result = log.warns.last.contains(s"signature algorithm $rsa is unsupported") should be(true)
-=======
->>>>>>> 0bf09e91
       } yield result
   }
 
@@ -221,11 +197,7 @@
         block4       <- signedBlock(4).map(_.changeSig(invalidKey))
         block5       <- signedBlock(5).map(_.changeSig(block0.getSignature.sig)) //wrong sig
         blocks       = Vector(block0, block1, block2, block3, block4, block5)
-<<<<<<< HEAD
-        _            <- blocks.existsM[Task](Validation[Task].blockSignature) shouldBeF false
-=======
-        _            <- blocks.existsM[Task](b => Validate.blockSignature[Task](b)) shouldBeF false
->>>>>>> 0bf09e91
+        _            <- blocks.existsM[Task](b => Validation[Task].blockSignature(b)) shouldBeF false
         _            = log.warns.size should be(blocks.length)
         result       = log.warns.forall(_.contains("signature is invalid")) should be(true)
       } yield result
@@ -469,15 +441,8 @@
         invalidBlock <- blockDagStorage
                          .lookupByIdUnsafe(2)
                          .map(_.changeValidator(impostor))
-<<<<<<< HEAD
-        dag    <- blockDagStorage.getRepresentation
-        _      <- Validation[Task].blockSender(genesis, genesis, dag) shouldBeF true
-        _      <- Validation[Task].blockSender(validBlock, genesis, dag) shouldBeF true
-        result <- Validation[Task].blockSender(invalidBlock, genesis, dag) shouldBeF false
-=======
-        _      <- Validate.blockSender[Task](validBlock) shouldBeF true
-        result <- Validate.blockSender[Task](invalidBlock) shouldBeF false
->>>>>>> 0bf09e91
+        _      <- Validation[Task].blockSender(validBlock) shouldBeF true
+        result <- Validation[Task].blockSender(invalidBlock) shouldBeF false
       } yield result
   }
 
@@ -530,33 +495,18 @@
                    genesisBlockHash = b0.blockHash
 
                    // Valid
-<<<<<<< HEAD
-                   _ <- Validation[Task].parents(b0, b0.blockHash, dag)
-                   _ <- Validation[Task].parents(b1, b0.blockHash, dag)
-                   _ <- Validation[Task].parents(b2, b0.blockHash, dag)
-                   _ <- Validation[Task].parents(b3, b0.blockHash, dag)
-                   _ <- Validation[Task].parents(b4, b0.blockHash, dag)
-                   _ <- Validation[Task].parents(b5, b0.blockHash, dag)
-                   _ <- Validation[Task].parents(b6, b0.blockHash, dag)
+                   _ <- Validation[Task].parents(b1, b0.blockHash, genesisBlockHash, dag)
+                   _ <- Validation[Task].parents(b2, b0.blockHash, genesisBlockHash, dag)
+                   _ <- Validation[Task].parents(b3, b0.blockHash, genesisBlockHash, dag)
+                   _ <- Validation[Task].parents(b4, b0.blockHash, genesisBlockHash, dag)
+                   _ <- Validation[Task].parents(b5, b0.blockHash, genesisBlockHash, dag)
+                   _ <- Validation[Task].parents(b6, b0.blockHash, genesisBlockHash, dag)
 
                    // Not valid
-                   _ <- Validation[Task].parents(b7, b0.blockHash, dag).attempt
-                   _ <- Validation[Task].parents(b8, b0.blockHash, dag).attempt
-                   _ <- Validation[Task].parents(b9, b0.blockHash, dag).attempt
-=======
-                   _ <- Validate.parents[Task](b1, b0.blockHash, genesisBlockHash, dag)
-                   _ <- Validate.parents[Task](b2, b0.blockHash, genesisBlockHash, dag)
-                   _ <- Validate.parents[Task](b3, b0.blockHash, genesisBlockHash, dag)
-                   _ <- Validate.parents[Task](b4, b0.blockHash, genesisBlockHash, dag)
-                   _ <- Validate.parents[Task](b5, b0.blockHash, genesisBlockHash, dag)
-                   _ <- Validate.parents[Task](b6, b0.blockHash, genesisBlockHash, dag)
-
-                   // Not valid
-                   _ <- Validate.parents[Task](b7, b0.blockHash, genesisBlockHash, dag).attempt
-                   _ <- Validate.parents[Task](b8, b0.blockHash, genesisBlockHash, dag).attempt
-                   _ <- Validate.parents[Task](b9, b0.blockHash, genesisBlockHash, dag).attempt
-                   _ <- Validate.parents[Task](b10, b0.blockHash, genesisBlockHash, dag).attempt
->>>>>>> 0bf09e91
+                   _ <- Validation[Task].parents(b7, b0.blockHash, genesisBlockHash, dag).attempt
+                   _ <- Validation[Task].parents(b8, b0.blockHash, genesisBlockHash, dag).attempt
+                   _ <- Validation[Task].parents(b9, b0.blockHash, genesisBlockHash, dag).attempt
+                   _ <- Validation[Task].parents(b10, b0.blockHash, genesisBlockHash, dag).attempt
 
                    _ = log.warns should have size (3)
                    result = log.warns.forall(
@@ -585,21 +535,8 @@
                         sk,
                         Ed25519
                       )
-<<<<<<< HEAD
-        _ <- Validation[Task]
-              .blockSummary(
-                signedBlock,
-                Block.defaultInstance,
-                dag,
-                "casperlabs",
-                Block.defaultInstance.blockHash
-              )
-              .attempt shouldBeF Left(InvalidBlockNumber)
-        result = log.warns.size should be(1)
-      } yield result
-=======
-        result <- Validate
-                   .blockFull[Task](
+        result <- Validation[Task]
+                   .blockFull(
                      signedBlock,
                      dag,
                      "casperlabs",
@@ -607,11 +544,10 @@
                    )
                    .attempt
         _ = result shouldBe Left(
-          Validate.DropErrorWrapper(InvalidUnslashableBlock)
+          DropErrorWrapper(InvalidUnslashableBlock)
         )
 
       } yield ()
->>>>>>> 0bf09e91
   }
 
   "Justification follow validation" should "return valid for proper justifications and failed otherwise" in withStorage {
@@ -802,19 +738,11 @@
       for {
         dag     <- blockDagStorage.getRepresentation
         genesis <- ProtoUtil.signBlock[Task](block, dag, pk, sk, Ed25519)
-<<<<<<< HEAD
         _       <- Validation[Task].formatOfFields(genesis) shouldBeF true
         _       <- Validation[Task].formatOfFields(genesis.withBlockHash(ByteString.EMPTY)) shouldBeF false
         _       <- Validation[Task].formatOfFields(genesis.clearHeader) shouldBeF false
-        _       <- Validation[Task].formatOfFields(genesis.clearBody) shouldBeF false
+        _       <- Validation[Task].formatOfFields(genesis.clearBody) shouldBeF true // Body is only checked in `Validate.blockFull`
         _ <- Validation[Task].formatOfFields(
-=======
-        _       <- Validate.formatOfFields[Task](genesis) shouldBeF true
-        _       <- Validate.formatOfFields[Task](genesis.withBlockHash(ByteString.EMPTY)) shouldBeF false
-        _       <- Validate.formatOfFields[Task](genesis.clearHeader) shouldBeF false
-        _       <- Validate.formatOfFields[Task](genesis.clearBody) shouldBeF true // Body is only checked in `Validate.blockFull`
-        _ <- Validate.formatOfFields[Task](
->>>>>>> 0bf09e91
               genesis.withSignature(genesis.getSignature.withSig(ByteString.EMPTY))
             ) shouldBeF false
         _ <- Validation[Task].formatOfFields(
