--- conflicted
+++ resolved
@@ -21,7 +21,6 @@
 import scala.util.Random
 
 @silent("deprecated")
-<<<<<<< HEAD
 class ManyValidatorsTest extends FlatSpec with Matchers with BlockGenerator with StorageFixture {
   "Show blocks" should "be processed quickly for a node with 300 validators" in withStorage {
     implicit blockStorage => implicit dagStorage => _ =>
@@ -43,71 +42,6 @@
                  genesis.blockHash,
                  latestMessageHashes,
                  EquivocationsTracker.empty
-=======
-class ManyValidatorsTest extends FlatSpec with Matchers with BlockGenerator with DagStorageFixture {
-  "Show blocks" should "be processed quickly for a node with 300 validators" in {
-    val dagStorageDir    = DagStorageTestFixture.dagStorageDir
-    val blockStorageDir  = DagStorageTestFixture.blockStorageDir
-    implicit val metrics = new MetricsNOP[Task]()
-    implicit val log     = new Log.NOPLog[Task]()
-    val bonds = Seq
-      .fill(300)(
-        ByteString.copyFromUtf8(Random.nextString(20)).substring(0, 32)
-      )
-      .map(Bond(_, 10))
-    val v1 = bonds(0).validatorPublicKey
-
-    val testProgram = for {
-      blockStorage <- DagStorageTestFixture.createBlockStorage[Task](blockStorageDir)
-      dagStorage <- DagStorageTestFixture.createDagStorage(dagStorageDir)(
-                     metrics,
-                     log,
-                     blockStorage
-                   )
-      indexedDagStorage <- IndexedDagStorage.create(dagStorage)
-      genesis <- createBlock[Task](Seq(), ByteString.EMPTY, bonds)(
-                  Monad[Task],
-                  Time[Task],
-                  blockStorage,
-                  indexedDagStorage
-                )
-      b <- createBlock[Task](Seq(genesis.blockHash), v1, bonds, bonds.map {
-            case Bond(validator, _) => validator -> genesis.blockHash
-          }.toMap)(Monad[Task], Time[Task], blockStorage, indexedDagStorage)
-      _                     <- indexedDagStorage.close()
-      initialLatestMessages = bonds.map { case Bond(validator, _) => validator -> b }.toMap
-      _ <- Sync[Task].delay {
-            DagStorageTestFixture.writeInitialLatestMessages(
-              dagStorageDir.resolve("latest-messages-log"),
-              dagStorageDir.resolve("latest-messages-crc"),
-              initialLatestMessages
-            )
-          }
-      newDagStorage <- DagStorageTestFixture.createDagStorage(dagStorageDir)(
-                        metrics,
-                        log,
-                        blockStorage
-                      )
-      newIndexedDagStorage <- IndexedDagStorage.create(newDagStorage)
-      dag                  <- newIndexedDagStorage.getRepresentation
-      tips <- Estimator.tips[Task](dag, genesis.blockHash, EquivocationsTracker.empty)(
-               MonadThrowable[Task]
-             )
-      casperEffect <- NoOpsCasperEffect[Task](
-                       HashMap.empty[BlockHash, BlockMsgWithTransform],
-                       tips.toIndexedSeq
-                     )(Sync[Task], blockStorage, newIndexedDagStorage)
-      logEff                 = new LogStub[Task]
-      casperRef              <- MultiParentCasperRef.of[Task]
-      _                      <- casperRef.set(casperEffect)
-      finalityDetectorEffect = new FinalityDetectorBySingleSweepImpl[Task]
-      result <- BlockAPI.getBlockInfos[Task](Int.MaxValue)(
-                 MonadThrowable[Task],
-                 logEff,
-                 casperRef,
-                 finalityDetectorEffect,
-                 blockStorage
->>>>>>> 6219ee03
                )
         casperEffect <- NoOpsCasperEffect[Task](
                          HashMap.empty[BlockHash, BlockMsgWithTransform],
@@ -118,7 +52,7 @@
         implicit0(finalityDetector: FinalityDetector[Task]) = new FinalityDetectorBySingleSweepImpl[
           Task
         ]
-        result <- BlockAPI.showBlocks[Task](Int.MaxValue)
+        result <- BlockAPI.getBlockInfos[Task](Int.MaxValue)
       } yield result
   }
 }