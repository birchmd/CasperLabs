package io.casperlabs.casper.finality.votingmatrix

import cats.Monad
import cats.effect.Sync
import cats.implicits._
import cats.mtl.FunctorRaise
import com.github.ghik.silencer.silent
import com.google.protobuf.ByteString
<<<<<<< HEAD
=======
import io.casperlabs.blockstorage.{BlockStorage, IndexedDagStorage}
import io.casperlabs.casper.{validation, CasperState, InvalidBlock}
>>>>>>> 16ce9f66
import io.casperlabs.casper.Estimator.{BlockHash, Validator}
import io.casperlabs.casper.consensus.{Block, Bond}
import io.casperlabs.casper.equivocations.{EquivocationDetector, EquivocationsTracker}
import io.casperlabs.casper.finality.CommitteeWithConsensusValue
<<<<<<< HEAD
import io.casperlabs.casper.helper.BlockGenerator._
import io.casperlabs.casper.helper.BlockUtil.generateValidator
import io.casperlabs.casper.helper.{BlockGenerator, StorageFixture}
import io.casperlabs.p2p.EffectsTestInstances.LogStub
import io.casperlabs.shared.Time
import io.casperlabs.storage.block.BlockStorage
import io.casperlabs.storage.dag.IndexedDagStorage
import io.casperlabs.storage.deploy.DeployStorage
=======
import io.casperlabs.casper.helper.{BlockGenerator, DagStorageFixture}
import io.casperlabs.casper.helper.BlockGenerator._
import io.casperlabs.casper.helper.BlockUtil.generateValidator
import io.casperlabs.p2p.EffectsTestInstances.LogStub
import io.casperlabs.shared.{Cell, Log, Time}
>>>>>>> 16ce9f66
import monix.eval.Task
import org.scalatest.{FlatSpec, Matchers}

import scala.collection.immutable.HashMap

@silent("is never used")
class FinalityDetectorByVotingMatrixTest
    extends FlatSpec
    with Matchers
    with BlockGenerator
    with StorageFixture {

  behavior of "Finality Detector of Voting Matrix"

  implicit val logEff = new LogStub[Task]
  implicit val raiseValidateErr: FunctorRaise[Task, InvalidBlock] =
    validation.raiseValidateErrorThroughApplicativeError[Task]

  it should "detect finality as appropriate" in withStorage {
    implicit blockStore => implicit dagStorage =>
      implicit deployStorage =>
        /* The DAG looks like:
         *
         *
         *
         *
         *   b4
         *   |  \
         *   b3  b2
         *    \ /
         *    b1
         *      \
         *      genesis
         */
        val v1     = generateValidator("V1")
        val v2     = generateValidator("V2")
        val v1Bond = Bond(v1, 20)
        val v2Bond = Bond(v2, 10)
        val bonds  = Seq(v1Bond, v2Bond)

        for {
<<<<<<< HEAD
          genesis <- createAndStoreBlock[Task](Seq(), ByteString.EMPTY, bonds)
          dag     <- dagStorage.getRepresentation
=======
          implicit0(casperState: Cell[Task, CasperState]) <- Cell.mvarCell[Task, CasperState](
                                                              CasperState()
                                                            )
          genesis <- createBlock[Task](Seq(), ByteString.EMPTY, bonds)
          dag     <- blockDagStorage.getRepresentation
>>>>>>> 16ce9f66
          implicit0(detector: FinalityDetectorVotingMatrix[Task]) <- FinalityDetectorVotingMatrix
                                                                      .of[Task](
                                                                        dag,
                                                                        genesis.blockHash,
                                                                        rFTT = 0.1,
                                                                        EquivocationsTracker.empty
                                                                      )
          (b1, c1) <- createBlockAndUpdateFinalityDetector[Task](
                       Seq(genesis.blockHash),
                       genesis.blockHash,
                       v1,
                       bonds,
                       HashMap(v1 -> genesis.blockHash)
                     )
          _ = c1 shouldBe Some(CommitteeWithConsensusValue(Set(v1), 20, b1.blockHash))
          (b2, c2) <- createBlockAndUpdateFinalityDetector[Task](
                       Seq(b1.blockHash),
                       b1.blockHash,
                       v2,
                       bonds,
                       HashMap(v1 -> b1.blockHash)
                     )
          _ = c2 shouldBe None
          (b3, c3) <- createBlockAndUpdateFinalityDetector[Task](
                       Seq(b1.blockHash),
                       b1.blockHash,
                       v1,
                       bonds,
                       HashMap(v1 -> b1.blockHash)
                     )
          _ = c3 shouldBe Some(CommitteeWithConsensusValue(Set(v1), 20, b3.blockHash))
          (b4, c4) <- createBlockAndUpdateFinalityDetector[Task](
                       Seq(b3.blockHash),
                       b3.blockHash,
                       v1,
                       bonds,
                       HashMap(v1 -> b3.blockHash, v2 -> b2.blockHash)
                     )
          result = c4 shouldBe Some(CommitteeWithConsensusValue(Set(v1), 20, b4.blockHash))
        } yield result
  }

  it should "finalize blocks properly with only one validator" in withStorage {
    implicit blockStore => implicit dagStorage =>
      implicit deployStorage =>
        /* The DAG looks like:
         *
         *    b4
         *    |
         *    b3
         *    |
         *    b2
         *    |
         *    b1
         *      \
         *      genesis
         */
        val v1     = generateValidator("V1")
        val v1Bond = Bond(v1, 10)
        val bonds  = Seq(v1Bond)
        for {
<<<<<<< HEAD
          genesis <- createAndStoreBlock[Task](Seq(), ByteString.EMPTY, bonds)
          dag     <- dagStorage.getRepresentation
=======
          implicit0(casperState: Cell[Task, CasperState]) <- Cell.mvarCell[Task, CasperState](
                                                              CasperState()
                                                            )
          genesis <- createBlock[Task](Seq(), ByteString.EMPTY, bonds)
          dag     <- blockDagStorage.getRepresentation
>>>>>>> 16ce9f66
          implicit0(detector: FinalityDetectorVotingMatrix[Task]) <- FinalityDetectorVotingMatrix
                                                                      .of[Task](
                                                                        dag,
                                                                        genesis.blockHash,
                                                                        rFTT = 0.1,
                                                                        EquivocationsTracker.empty
                                                                      )
          (b1, c1) <- createBlockAndUpdateFinalityDetector[Task](
                       Seq(genesis.blockHash),
                       genesis.blockHash,
                       v1,
                       bonds
                     )

          _ = c1 shouldBe Some(CommitteeWithConsensusValue(Set(v1), 10, b1.blockHash))
          (b2, c2) <- createBlockAndUpdateFinalityDetector[Task](
                       Seq(b1.blockHash),
                       b1.blockHash,
                       v1,
                       bonds,
                       HashMap(v1 -> b1.blockHash)
                     )
          _ = c2 shouldBe Some(CommitteeWithConsensusValue(Set(v1), 10, b2.blockHash))
          (b3, c3) <- createBlockAndUpdateFinalityDetector[Task](
                       Seq(b2.blockHash),
                       b2.blockHash,
                       v1,
                       bonds,
                       HashMap(v1 -> b2.blockHash)
                     )
          _ = c3 shouldBe Some(CommitteeWithConsensusValue(Set(v1), 10, b3.blockHash))
          (b4, c4) <- createBlockAndUpdateFinalityDetector[Task](
                       Seq(b3.blockHash),
                       b3.blockHash,
                       v1,
                       bonds,
                       HashMap(v1 -> b3.blockHash)
                     )
          result = c4 shouldBe Some(CommitteeWithConsensusValue(Set(v1), 10, b4.blockHash))
        } yield result
  }

  it should "increment last finalized block as appropriate in round robin" in withStorage {
    implicit blockStore => implicit dagStorage =>
      implicit deployStorage =>
        /* The DAG looks like:
         *
         *
         *    b7 ----
         *           \
         *            b6
         *           /
         *        b5
         *      /
         *    b4 ----
         *           \
         *            b3
         *          /
         *        b2
         *      /
         *    b1
         *      \
         *      genesis
         */
        val v1     = generateValidator("V1")
        val v2     = generateValidator("V2")
        val v3     = generateValidator("V3")
        val v1Bond = Bond(v1, 10)
        val v2Bond = Bond(v2, 10)
        val v3Bond = Bond(v3, 10)
        val bonds  = Seq(v1Bond, v2Bond, v3Bond)
        for {
<<<<<<< HEAD
          genesis <- createAndStoreBlock[Task](Seq(), ByteString.EMPTY, bonds)
          dag     <- dagStorage.getRepresentation
=======
          implicit0(casperState: Cell[Task, CasperState]) <- Cell.mvarCell[Task, CasperState](
                                                              CasperState()
                                                            )
          genesis <- createBlock[Task](Seq(), ByteString.EMPTY, bonds)
          dag     <- blockDagStorage.getRepresentation
>>>>>>> 16ce9f66
          implicit0(detector: FinalityDetectorVotingMatrix[Task]) <- FinalityDetectorVotingMatrix
                                                                      .of[Task](
                                                                        dag,
                                                                        genesis.blockHash,
                                                                        rFTT = 0.1,
                                                                        EquivocationsTracker.empty
                                                                      )
          (b1, c1) <- createBlockAndUpdateFinalityDetector[Task](
                       Seq(genesis.blockHash),
                       genesis.blockHash,
                       v1,
                       bonds
                     )
          _ = c1 shouldBe None
          (b2, c2) <- createBlockAndUpdateFinalityDetector[Task](
                       Seq(b1.blockHash),
                       genesis.blockHash,
                       v2,
                       bonds,
                       HashMap(v1 -> b1.blockHash)
                     )
          _ = c2 shouldBe None
          (b3, c3) <- createBlockAndUpdateFinalityDetector[Task](
                       Seq(b2.blockHash),
                       genesis.blockHash,
                       v3,
                       bonds,
                       HashMap(v1 -> b1.blockHash, v2 -> b2.blockHash)
                     )
          _ = c3 shouldBe None
          (b4, c4) <- createBlockAndUpdateFinalityDetector[Task](
                       Seq(b3.blockHash),
                       genesis.blockHash,
                       v1,
                       bonds,
                       HashMap(v1 -> b1.blockHash, v2 -> b2.blockHash, v3 -> b3.blockHash)
                     )
          _ = c4 shouldBe Some(CommitteeWithConsensusValue(Set(v1, v2, v3), 30, b1.blockHash))
          (b5, c5) <- createBlockAndUpdateFinalityDetector[Task](
                       Seq(b4.blockHash),
                       b1.blockHash,
                       v2,
                       bonds,
                       HashMap(v1 -> b4.blockHash, v2 -> b2.blockHash, v3 -> b3.blockHash)
                     )
          _ = c5 shouldBe Some(CommitteeWithConsensusValue(Set(v1, v2, v3), 30, b2.blockHash))
          (b6, c6) <- createBlockAndUpdateFinalityDetector[Task](
                       Seq(b5.blockHash),
                       b2.blockHash,
                       v3,
                       bonds,
                       HashMap(v1 -> b4.blockHash, v2 -> b5.blockHash, v3 -> b3.blockHash)
                     )
          _ = c6 shouldBe Some(CommitteeWithConsensusValue(Set(v1, v2, v3), 30, b3.blockHash))
          (b7, c7) <- createBlockAndUpdateFinalityDetector[Task](
                       Seq(b6.blockHash),
                       b3.blockHash,
                       v1,
                       bonds,
                       HashMap(v1 -> b4.blockHash, v2 -> b5.blockHash, v3 -> b6.blockHash)
                     )
          result = c7 shouldBe Some(CommitteeWithConsensusValue(Set(v1, v2, v3), 30, b4.blockHash))
        } yield result
  }

<<<<<<< HEAD
  def createBlockAndUpdateFinalityDetector[F[_]: Monad: Time: BlockStorage: IndexedDagStorage: DeployStorage: FinalityDetectorVotingMatrix](
=======
  // See [[casper/src/test/resources/casper/finalityDetectorWithEquivocations.png]]
  it should "exclude the weight of validator who have been detected equivocating when searching for the committee" in withStorage {
    implicit blockStore => implicit blockDagStorage =>
      val v1     = generateValidator("V1")
      val v2     = generateValidator("V2")
      val v3     = generateValidator("V3")
      val v1Bond = Bond(v1, 10)
      val v2Bond = Bond(v2, 10)
      val v3Bond = Bond(v3, 10)
      val bonds  = Seq(v1Bond, v2Bond, v3Bond)
      for {
        implicit0(casperState: Cell[Task, CasperState]) <- Cell.mvarCell[Task, CasperState](
                                                            CasperState()
                                                          )
        genesis <- createBlock[Task](Seq(), ByteString.EMPTY, bonds)
        dag     <- blockDagStorage.getRepresentation
        implicit0(detector: FinalityDetectorVotingMatrix[Task]) <- FinalityDetectorVotingMatrix
                                                                    .of[Task](
                                                                      dag,
                                                                      genesis.blockHash,
                                                                      rFTT = 0.1,
                                                                      EquivocationsTracker.empty
                                                                    )
        (b1, c1) <- createBlockAndUpdateFinalityDetector[Task](
                     Seq(genesis.blockHash),
                     genesis.blockHash,
                     v1,
                     bonds,
                     HashMap(v1 -> genesis.blockHash)
                   )
        _ = c1 shouldBe None
        (b2, c2) <- createBlockAndUpdateFinalityDetector[Task](
                     Seq(b1.blockHash),
                     genesis.blockHash,
                     v2,
                     bonds,
                     HashMap(v1 -> b1.blockHash, v2 -> genesis.blockHash)
                   )
        _ = c2 shouldBe None
        (b3, c3) <- createBlockAndUpdateFinalityDetector[Task](
                     Seq(b2.blockHash),
                     genesis.blockHash,
                     v3,
                     bonds,
                     HashMap(v2 -> b2.blockHash, v3 -> genesis.blockHash)
                   )
        _ = c3 shouldBe None
        // b4 and b2 are both created by v2 but don't cite each other
        (b4, c4) <- createBlockAndUpdateFinalityDetector[Task](
                     Seq(b1.blockHash, genesis.blockHash),
                     genesis.blockHash,
                     v2,
                     bonds
                   )
        _ = c4 shouldBe None
        // so v2 can be detected equivocating
        _ <- casperState.read.map(
              _.equivocationsTracker.keySet shouldBe Set(v2)
            )
        (b5, c5) <- createBlockAndUpdateFinalityDetector[Task](
                     Seq(b3.blockHash),
                     genesis.blockHash,
                     v1,
                     bonds,
                     HashMap(v3 -> b3.blockHash)
                   )
        // Though v2 also votes for b1, it has been detected equivocating, so the committee doesn't include v2 or count its weight
        result = c5 shouldBe Some(CommitteeWithConsensusValue(Set(v1, v3), 20, b1.blockHash))
      } yield result
  }

  // See [[casper/src/test/resources/casper/equivocatingBlockGetFinalized.png]]
  it should "finalize equivocator's block when enough honest validators votes for it" in withStorage {
    implicit blockStore => implicit blockDagStorage =>
      val v1     = generateValidator("V1")
      val v2     = generateValidator("V2")
      val v3     = generateValidator("V3")
      val v1Bond = Bond(v1, 10)
      val v2Bond = Bond(v2, 10)
      val v3Bond = Bond(v3, 10)
      val bonds  = Seq(v1Bond, v2Bond, v3Bond)
      for {
        implicit0(casperState: Cell[Task, CasperState]) <- Cell.mvarCell[Task, CasperState](
                                                            CasperState()
                                                          )
        genesis <- createBlock[Task](Seq(), ByteString.EMPTY, bonds)
        dag     <- blockDagStorage.getRepresentation
        implicit0(detector: FinalityDetectorVotingMatrix[Task]) <- FinalityDetectorVotingMatrix
                                                                    .of[Task](
                                                                      dag,
                                                                      genesis.blockHash,
                                                                      rFTT = 0.1,
                                                                      EquivocationsTracker.empty
                                                                    )
        (b1, c1) <- createBlockAndUpdateFinalityDetector[Task](
                     Seq(genesis.blockHash),
                     genesis.blockHash,
                     v1,
                     bonds,
                     HashMap(v1 -> genesis.blockHash)
                   )
        _ = c1 shouldBe None
        (b2, c2) <- createBlockAndUpdateFinalityDetector[Task](
                     Seq(b1.blockHash),
                     genesis.blockHash,
                     v2,
                     bonds,
                     HashMap(v1 -> b1.blockHash, v2 -> genesis.blockHash)
                   )
        _ = c2 shouldBe None
        // b1 and b3 are both created by v1 but don't cite each other
        (b3, c3) <- createBlockAndUpdateFinalityDetector[Task](
                     Seq(genesis.blockHash),
                     genesis.blockHash,
                     v1,
                     bonds
                   )
        _ = c3 shouldBe None
        // so v1 can be detected equivocating
        _ <- casperState.read.map(
              _.equivocationsTracker.keySet shouldBe Set(v1)
            )
        (b4, c4) <- createBlockAndUpdateFinalityDetector[Task](
                     Seq(b2.blockHash),
                     genesis.blockHash,
                     v3,
                     bonds,
                     HashMap(v2 -> b2.blockHash, v3 -> genesis.blockHash)
                   )
        _ = c4 shouldBe None
        (b5, c5) <- createBlockAndUpdateFinalityDetector[Task](
                     Seq(b4.blockHash),
                     genesis.blockHash,
                     v2,
                     bonds,
                     HashMap(v3 -> b4.blockHash)
                   )
        // After creating b5, v2 knows v3 and himself vote for b1, and v3 knows v2 and
        // himself vote for b1, so v2 and v3 construct a committee.
        // So even b1 was created by v1 who equivocated, it gets finalized as having enough honest supporters
        result = c5 shouldBe Some(CommitteeWithConsensusValue(Set(v2, v3), 20, b1.blockHash))
      } yield result
  }

  // See [[casper/src/test/resources/casper/equivocatingBlockCantGetFinalized.png]]
  it should "not finalize equivocator's blocks, no matter how many votes equivocating validators cast" in withStorage {
    implicit blockStore => implicit blockDagStorage =>
      val v1     = generateValidator("V1")
      val v2     = generateValidator("V2")
      val v3     = generateValidator("V3")
      val v1Bond = Bond(v1, 10)
      val v2Bond = Bond(v2, 10)
      val v3Bond = Bond(v3, 10)
      val bonds  = Seq(v1Bond, v2Bond, v3Bond)
      for {
        implicit0(casperState: Cell[Task, CasperState]) <- Cell.mvarCell[Task, CasperState](
                                                            CasperState()
                                                          )
        genesis <- createBlock[Task](Seq(), ByteString.EMPTY, bonds)
        dag     <- blockDagStorage.getRepresentation
        implicit0(detector: FinalityDetectorVotingMatrix[Task]) <- FinalityDetectorVotingMatrix
                                                                    .of[Task](
                                                                      dag,
                                                                      genesis.blockHash,
                                                                      rFTT = 0.1,
                                                                      EquivocationsTracker.empty
                                                                    )
        (b1, c1) <- createBlockAndUpdateFinalityDetector[Task](
                     Seq(genesis.blockHash),
                     genesis.blockHash,
                     v1,
                     bonds,
                     HashMap(v1 -> genesis.blockHash)
                   )
        _ = c1 shouldBe None
        (b2, c2) <- createBlockAndUpdateFinalityDetector[Task](
                     Seq(b1.blockHash),
                     genesis.blockHash,
                     v2,
                     bonds,
                     HashMap(v1 -> b1.blockHash)
                   )
        _ = c2 shouldBe None
        // b1 and b3 are both created by v1 but don't cite each other
        (b3, c3) <- createBlockAndUpdateFinalityDetector[Task](
                     Seq(genesis.blockHash),
                     genesis.blockHash,
                     v1,
                     bonds
                   )
        _ = c3 shouldBe None
        // so v1 can be detected equivocating
        _ <- casperState.read.map(
              _.equivocationsTracker.keySet shouldBe Set(v1)
            )
        (b4, c4) <- createBlockAndUpdateFinalityDetector[Task](
                     Seq(genesis.blockHash),
                     genesis.blockHash,
                     v3,
                     bonds,
                     HashMap(v3 -> genesis.blockHash)
                   )
        _ = c4 shouldBe None
        // b4 and b5 are both created by v3 but don't cite each other
        (b5, c5) <- createBlockAndUpdateFinalityDetector[Task](
                     Seq(b2.blockHash),
                     genesis.blockHash,
                     v3,
                     bonds,
                     HashMap(v2 -> b2.blockHash)
                   )
        _ = c5 shouldBe None
        // so v3 can be detected equivocating
        _ <- casperState.read.map(
              _.equivocationsTracker.keySet shouldBe Set(v1, v3)
            )
        (b6, c6) <- createBlockAndUpdateFinalityDetector[Task](
                     Seq(b5.blockHash),
                     genesis.blockHash,
                     v2,
                     bonds,
                     HashMap(v3 -> b5.blockHash)
                   )
        _ = c6 shouldBe None
        (b7, c7) <- createBlockAndUpdateFinalityDetector[Task](
                     Seq(b5.blockHash),
                     genesis.blockHash,
                     v1,
                     bonds,
                     HashMap(v2 -> b6.blockHash)
                   )
        // After creating b7, all validators know they all vote for v1, but b1 still can not get finalized, because v1 and v3 equivocated
        result = c7 shouldBe None
      } yield result
  }

  def createBlockAndUpdateFinalityDetector[F[_]: Monad: Sync: Time: Log: BlockStorage: IndexedDagStorage: FinalityDetectorVotingMatrix: FunctorRaise[
    ?[_],
    InvalidBlock
  ]](
>>>>>>> 16ce9f66
      parentsHashList: Seq[BlockHash],
      lastFinalizedBlockHash: BlockHash,
      creator: Validator = ByteString.EMPTY,
      bonds: Seq[Bond] = Seq.empty[Bond],
      justifications: collection.Map[Validator, BlockHash] = HashMap.empty[Validator, BlockHash]
  )(
      implicit casperState: Cell[F, CasperState]
  ): F[(Block, Option[CommitteeWithConsensusValue])] =
    for {
<<<<<<< HEAD
      block <- createAndStoreBlock[F](
=======
      dagBeforeAddingBlock <- IndexedDagStorage[F].getRepresentation
      block <- createBlock[F](
>>>>>>> 16ce9f66
                parentsHashList,
                creator,
                bonds,
                justifications
              )
      // EquivocationDetector works before adding block to DAG
      _ <- Sync[F]
            .attempt(
              EquivocationDetector
                .checkEquivocationWithUpdate(dagBeforeAddingBlock, block)
            )
      dagAfterAddingBlock <- IndexedDagStorage[F].getRepresentation
      // FinalityDetector works after adding block to DAG
      equivocationsTracker <- casperState.read.map(_.equivocationsTracker)
      finalizedBlockOpt <- FinalityDetectorVotingMatrix[F].onNewBlockAddedToTheBlockDag(
                            dagAfterAddingBlock,
                            block,
                            lastFinalizedBlockHash,
                            equivocationsTracker
                          )
    } yield block -> finalizedBlockOpt
}<|MERGE_RESOLUTION|>--- conflicted
+++ resolved
@@ -1,36 +1,22 @@
 package io.casperlabs.casper.finality.votingmatrix
 
-import cats.Monad
 import cats.effect.Sync
 import cats.implicits._
 import cats.mtl.FunctorRaise
 import com.github.ghik.silencer.silent
 import com.google.protobuf.ByteString
-<<<<<<< HEAD
-=======
-import io.casperlabs.blockstorage.{BlockStorage, IndexedDagStorage}
-import io.casperlabs.casper.{validation, CasperState, InvalidBlock}
->>>>>>> 16ce9f66
 import io.casperlabs.casper.Estimator.{BlockHash, Validator}
 import io.casperlabs.casper.consensus.{Block, Bond}
 import io.casperlabs.casper.equivocations.{EquivocationDetector, EquivocationsTracker}
 import io.casperlabs.casper.finality.CommitteeWithConsensusValue
-<<<<<<< HEAD
 import io.casperlabs.casper.helper.BlockGenerator._
 import io.casperlabs.casper.helper.BlockUtil.generateValidator
 import io.casperlabs.casper.helper.{BlockGenerator, StorageFixture}
+import io.casperlabs.casper.{validation, CasperState, InvalidBlock}
 import io.casperlabs.p2p.EffectsTestInstances.LogStub
-import io.casperlabs.shared.Time
+import io.casperlabs.shared.{Cell, Log, Time}
 import io.casperlabs.storage.block.BlockStorage
 import io.casperlabs.storage.dag.IndexedDagStorage
-import io.casperlabs.storage.deploy.DeployStorage
-=======
-import io.casperlabs.casper.helper.{BlockGenerator, DagStorageFixture}
-import io.casperlabs.casper.helper.BlockGenerator._
-import io.casperlabs.casper.helper.BlockUtil.generateValidator
-import io.casperlabs.p2p.EffectsTestInstances.LogStub
-import io.casperlabs.shared.{Cell, Log, Time}
->>>>>>> 16ce9f66
 import monix.eval.Task
 import org.scalatest.{FlatSpec, Matchers}
 
@@ -72,16 +58,11 @@
         val bonds  = Seq(v1Bond, v2Bond)
 
         for {
-<<<<<<< HEAD
-          genesis <- createAndStoreBlock[Task](Seq(), ByteString.EMPTY, bonds)
-          dag     <- dagStorage.getRepresentation
-=======
           implicit0(casperState: Cell[Task, CasperState]) <- Cell.mvarCell[Task, CasperState](
                                                               CasperState()
                                                             )
-          genesis <- createBlock[Task](Seq(), ByteString.EMPTY, bonds)
-          dag     <- blockDagStorage.getRepresentation
->>>>>>> 16ce9f66
+          genesis <- createAndStoreBlock[Task](Seq(), ByteString.EMPTY, bonds)
+          dag     <- dagStorage.getRepresentation
           implicit0(detector: FinalityDetectorVotingMatrix[Task]) <- FinalityDetectorVotingMatrix
                                                                       .of[Task](
                                                                         dag,
@@ -143,16 +124,11 @@
         val v1Bond = Bond(v1, 10)
         val bonds  = Seq(v1Bond)
         for {
-<<<<<<< HEAD
-          genesis <- createAndStoreBlock[Task](Seq(), ByteString.EMPTY, bonds)
-          dag     <- dagStorage.getRepresentation
-=======
           implicit0(casperState: Cell[Task, CasperState]) <- Cell.mvarCell[Task, CasperState](
                                                               CasperState()
                                                             )
-          genesis <- createBlock[Task](Seq(), ByteString.EMPTY, bonds)
-          dag     <- blockDagStorage.getRepresentation
->>>>>>> 16ce9f66
+          genesis <- createAndStoreBlock[Task](Seq(), ByteString.EMPTY, bonds)
+          dag     <- dagStorage.getRepresentation
           implicit0(detector: FinalityDetectorVotingMatrix[Task]) <- FinalityDetectorVotingMatrix
                                                                       .of[Task](
                                                                         dag,
@@ -225,16 +201,11 @@
         val v3Bond = Bond(v3, 10)
         val bonds  = Seq(v1Bond, v2Bond, v3Bond)
         for {
-<<<<<<< HEAD
-          genesis <- createAndStoreBlock[Task](Seq(), ByteString.EMPTY, bonds)
-          dag     <- dagStorage.getRepresentation
-=======
           implicit0(casperState: Cell[Task, CasperState]) <- Cell.mvarCell[Task, CasperState](
                                                               CasperState()
                                                             )
-          genesis <- createBlock[Task](Seq(), ByteString.EMPTY, bonds)
-          dag     <- blockDagStorage.getRepresentation
->>>>>>> 16ce9f66
+          genesis <- createAndStoreBlock[Task](Seq(), ByteString.EMPTY, bonds)
+          dag     <- dagStorage.getRepresentation
           implicit0(detector: FinalityDetectorVotingMatrix[Task]) <- FinalityDetectorVotingMatrix
                                                                       .of[Task](
                                                                         dag,
@@ -300,12 +271,157 @@
         } yield result
   }
 
-<<<<<<< HEAD
-  def createBlockAndUpdateFinalityDetector[F[_]: Monad: Time: BlockStorage: IndexedDagStorage: DeployStorage: FinalityDetectorVotingMatrix](
-=======
   // See [[casper/src/test/resources/casper/finalityDetectorWithEquivocations.png]]
   it should "exclude the weight of validator who have been detected equivocating when searching for the committee" in withStorage {
-    implicit blockStore => implicit blockDagStorage =>
+    implicit blockStore => implicit blockDagStorage => _ =>
+      val v1     = generateValidator("V1")
+      val v2     = generateValidator("V2")
+      val v3     = generateValidator("V3")
+      val v1Bond = Bond(v1, 10)
+      val v2Bond = Bond(v2, 10)
+      val v3Bond = Bond(v3, 10)
+      val bonds  = Seq(v1Bond, v2Bond, v3Bond)
+
+      for {
+        implicit0(casperState: Cell[Task, CasperState]) <- Cell.mvarCell[Task, CasperState](
+                                                            CasperState()
+                                                          )
+        genesis <- createAndStoreBlock[Task](Seq(), ByteString.EMPTY, bonds)
+        dag     <- blockDagStorage.getRepresentation
+        implicit0(detector: FinalityDetectorVotingMatrix[Task]) <- FinalityDetectorVotingMatrix
+                                                                    .of[Task](
+                                                                      dag,
+                                                                      genesis.blockHash,
+                                                                      rFTT = 0.1,
+                                                                      EquivocationsTracker.empty
+                                                                    )
+        (b1, c1) <- createBlockAndUpdateFinalityDetector[Task](
+                     Seq(genesis.blockHash),
+                     genesis.blockHash,
+                     v1,
+                     bonds,
+                     HashMap(v1 -> genesis.blockHash)
+                   )
+        _ = c1 shouldBe None
+        (b2, c2) <- createBlockAndUpdateFinalityDetector[Task](
+                     Seq(b1.blockHash),
+                     genesis.blockHash,
+                     v2,
+                     bonds,
+                     HashMap(v1 -> b1.blockHash, v2 -> genesis.blockHash)
+                   )
+        _ = c2 shouldBe None
+        // b4 and b2 are both created by v2 but don't cite each other
+        (b4, c4) <- createBlockAndUpdateFinalityDetector[Task](
+                     Seq(b1.blockHash, genesis.blockHash),
+                     genesis.blockHash,
+                     v2,
+                     bonds,
+                     HashMap(v3 -> genesis.blockHash, v1 -> b1.blockHash),
+                     ByteString.copyFromUtf8(scala.util.Random.nextString(64))
+                   )
+        _ = c4 shouldBe None
+        // so v2 can be detected equivocating
+        _ <- casperState.read.map(
+              _.equivocationsTracker.keySet shouldBe Set(v2)
+            )
+        (b3, c3) <- createBlockAndUpdateFinalityDetector[Task](
+                     Seq(b2.blockHash),
+                     genesis.blockHash,
+                     v3,
+                     bonds,
+                     HashMap(v2 -> b2.blockHash, v3 -> genesis.blockHash)
+                   )
+        _ = c3 shouldBe None
+        (b5, c5) <- createBlockAndUpdateFinalityDetector[Task](
+                     Seq(b3.blockHash),
+                     genesis.blockHash,
+                     v1,
+                     bonds,
+                     HashMap(v3 -> b3.blockHash)
+                   )
+        // Though v2 also votes for b1, it has been detected equivocating, so the committee doesn't include v2 or count its weight
+        result = c5 shouldBe Some(CommitteeWithConsensusValue(Set(v1, v3), 20, b1.blockHash))
+      } yield result
+  }
+
+  // See [[casper/src/test/resources/casper/equivocatingBlockGetFinalized.png]]
+  it should "finalize equivocator's block when enough honest validators votes for it" in withStorage {
+    implicit blockStore => implicit blockDagStorage => _ =>
+      val v1     = generateValidator("V1")
+      val v2     = generateValidator("V2")
+      val v3     = generateValidator("V3")
+      val v1Bond = Bond(v1, 10)
+      val v2Bond = Bond(v2, 10)
+      val v3Bond = Bond(v3, 10)
+      val bonds  = Seq(v1Bond, v2Bond, v3Bond)
+
+      for {
+        implicit0(casperState: Cell[Task, CasperState]) <- Cell.mvarCell[Task, CasperState](
+                                                            CasperState()
+                                                          )
+        genesis <- createAndStoreBlock[Task](Seq(), ByteString.EMPTY, bonds)
+        dag     <- blockDagStorage.getRepresentation
+        implicit0(detector: FinalityDetectorVotingMatrix[Task]) <- FinalityDetectorVotingMatrix
+                                                                    .of[Task](
+                                                                      dag,
+                                                                      genesis.blockHash,
+                                                                      rFTT = 0.1,
+                                                                      EquivocationsTracker.empty
+                                                                    )
+        (b1, c1) <- createBlockAndUpdateFinalityDetector[Task](
+                     Seq(genesis.blockHash),
+                     genesis.blockHash,
+                     v1,
+                     bonds,
+                     HashMap(v1 -> genesis.blockHash)
+                   )
+        _ = c1 shouldBe None
+        (b2, c2) <- createBlockAndUpdateFinalityDetector[Task](
+                     Seq(b1.blockHash),
+                     genesis.blockHash,
+                     v2,
+                     bonds,
+                     HashMap(v1 -> b1.blockHash, v2 -> genesis.blockHash)
+                   )
+        _ = c2 shouldBe None
+        // b1 and b3 are both created by v1 but don't cite each other
+        (b3, c3) <- createBlockAndUpdateFinalityDetector[Task](
+                     Seq(genesis.blockHash),
+                     genesis.blockHash,
+                     v1,
+                     bonds
+                   )
+        _ = c3 shouldBe None
+        // so v1 can be detected equivocating
+        _ <- casperState.read.map(
+              _.equivocationsTracker.keySet shouldBe Set(v1)
+            )
+        (b4, c4) <- createBlockAndUpdateFinalityDetector[Task](
+                     Seq(b2.blockHash),
+                     genesis.blockHash,
+                     v3,
+                     bonds,
+                     HashMap(v2 -> b2.blockHash, v3 -> genesis.blockHash)
+                   )
+        _ = c4 shouldBe None
+        (b5, c5) <- createBlockAndUpdateFinalityDetector[Task](
+                     Seq(b4.blockHash),
+                     genesis.blockHash,
+                     v2,
+                     bonds,
+                     HashMap(v3 -> b4.blockHash)
+                   )
+        // After creating b5, v2 knows v3 and himself vote for b1, and v3 knows v2 and
+        // himself vote for b1, so v2 and v3 construct a committee.
+        // So even b1 was created by v1 who equivocated, it gets finalized as having enough honest supporters
+        result = c5 shouldBe Some(CommitteeWithConsensusValue(Set(v2, v3), 20, b1.blockHash))
+      } yield result
+  }
+
+  // See [[casper/src/test/resources/casper/equivocatingBlockCantGetFinalized.png]]
+  it should "not finalize equivocator's blocks, no matter how many votes equivocating validators cast" in withStorage {
+    implicit blockStore => implicit blockDagStorage => _ =>
       val v1     = generateValidator("V1")
       val v2     = generateValidator("V2")
       val v3     = generateValidator("V3")
@@ -317,7 +433,7 @@
         implicit0(casperState: Cell[Task, CasperState]) <- Cell.mvarCell[Task, CasperState](
                                                             CasperState()
                                                           )
-        genesis <- createBlock[Task](Seq(), ByteString.EMPTY, bonds)
+        genesis <- createAndStoreBlock[Task](Seq(), ByteString.EMPTY, bonds)
         dag     <- blockDagStorage.getRepresentation
         implicit0(detector: FinalityDetectorVotingMatrix[Task]) <- FinalityDetectorVotingMatrix
                                                                     .of[Task](
@@ -339,150 +455,6 @@
                      genesis.blockHash,
                      v2,
                      bonds,
-                     HashMap(v1 -> b1.blockHash, v2 -> genesis.blockHash)
-                   )
-        _ = c2 shouldBe None
-        (b3, c3) <- createBlockAndUpdateFinalityDetector[Task](
-                     Seq(b2.blockHash),
-                     genesis.blockHash,
-                     v3,
-                     bonds,
-                     HashMap(v2 -> b2.blockHash, v3 -> genesis.blockHash)
-                   )
-        _ = c3 shouldBe None
-        // b4 and b2 are both created by v2 but don't cite each other
-        (b4, c4) <- createBlockAndUpdateFinalityDetector[Task](
-                     Seq(b1.blockHash, genesis.blockHash),
-                     genesis.blockHash,
-                     v2,
-                     bonds
-                   )
-        _ = c4 shouldBe None
-        // so v2 can be detected equivocating
-        _ <- casperState.read.map(
-              _.equivocationsTracker.keySet shouldBe Set(v2)
-            )
-        (b5, c5) <- createBlockAndUpdateFinalityDetector[Task](
-                     Seq(b3.blockHash),
-                     genesis.blockHash,
-                     v1,
-                     bonds,
-                     HashMap(v3 -> b3.blockHash)
-                   )
-        // Though v2 also votes for b1, it has been detected equivocating, so the committee doesn't include v2 or count its weight
-        result = c5 shouldBe Some(CommitteeWithConsensusValue(Set(v1, v3), 20, b1.blockHash))
-      } yield result
-  }
-
-  // See [[casper/src/test/resources/casper/equivocatingBlockGetFinalized.png]]
-  it should "finalize equivocator's block when enough honest validators votes for it" in withStorage {
-    implicit blockStore => implicit blockDagStorage =>
-      val v1     = generateValidator("V1")
-      val v2     = generateValidator("V2")
-      val v3     = generateValidator("V3")
-      val v1Bond = Bond(v1, 10)
-      val v2Bond = Bond(v2, 10)
-      val v3Bond = Bond(v3, 10)
-      val bonds  = Seq(v1Bond, v2Bond, v3Bond)
-      for {
-        implicit0(casperState: Cell[Task, CasperState]) <- Cell.mvarCell[Task, CasperState](
-                                                            CasperState()
-                                                          )
-        genesis <- createBlock[Task](Seq(), ByteString.EMPTY, bonds)
-        dag     <- blockDagStorage.getRepresentation
-        implicit0(detector: FinalityDetectorVotingMatrix[Task]) <- FinalityDetectorVotingMatrix
-                                                                    .of[Task](
-                                                                      dag,
-                                                                      genesis.blockHash,
-                                                                      rFTT = 0.1,
-                                                                      EquivocationsTracker.empty
-                                                                    )
-        (b1, c1) <- createBlockAndUpdateFinalityDetector[Task](
-                     Seq(genesis.blockHash),
-                     genesis.blockHash,
-                     v1,
-                     bonds,
-                     HashMap(v1 -> genesis.blockHash)
-                   )
-        _ = c1 shouldBe None
-        (b2, c2) <- createBlockAndUpdateFinalityDetector[Task](
-                     Seq(b1.blockHash),
-                     genesis.blockHash,
-                     v2,
-                     bonds,
-                     HashMap(v1 -> b1.blockHash, v2 -> genesis.blockHash)
-                   )
-        _ = c2 shouldBe None
-        // b1 and b3 are both created by v1 but don't cite each other
-        (b3, c3) <- createBlockAndUpdateFinalityDetector[Task](
-                     Seq(genesis.blockHash),
-                     genesis.blockHash,
-                     v1,
-                     bonds
-                   )
-        _ = c3 shouldBe None
-        // so v1 can be detected equivocating
-        _ <- casperState.read.map(
-              _.equivocationsTracker.keySet shouldBe Set(v1)
-            )
-        (b4, c4) <- createBlockAndUpdateFinalityDetector[Task](
-                     Seq(b2.blockHash),
-                     genesis.blockHash,
-                     v3,
-                     bonds,
-                     HashMap(v2 -> b2.blockHash, v3 -> genesis.blockHash)
-                   )
-        _ = c4 shouldBe None
-        (b5, c5) <- createBlockAndUpdateFinalityDetector[Task](
-                     Seq(b4.blockHash),
-                     genesis.blockHash,
-                     v2,
-                     bonds,
-                     HashMap(v3 -> b4.blockHash)
-                   )
-        // After creating b5, v2 knows v3 and himself vote for b1, and v3 knows v2 and
-        // himself vote for b1, so v2 and v3 construct a committee.
-        // So even b1 was created by v1 who equivocated, it gets finalized as having enough honest supporters
-        result = c5 shouldBe Some(CommitteeWithConsensusValue(Set(v2, v3), 20, b1.blockHash))
-      } yield result
-  }
-
-  // See [[casper/src/test/resources/casper/equivocatingBlockCantGetFinalized.png]]
-  it should "not finalize equivocator's blocks, no matter how many votes equivocating validators cast" in withStorage {
-    implicit blockStore => implicit blockDagStorage =>
-      val v1     = generateValidator("V1")
-      val v2     = generateValidator("V2")
-      val v3     = generateValidator("V3")
-      val v1Bond = Bond(v1, 10)
-      val v2Bond = Bond(v2, 10)
-      val v3Bond = Bond(v3, 10)
-      val bonds  = Seq(v1Bond, v2Bond, v3Bond)
-      for {
-        implicit0(casperState: Cell[Task, CasperState]) <- Cell.mvarCell[Task, CasperState](
-                                                            CasperState()
-                                                          )
-        genesis <- createBlock[Task](Seq(), ByteString.EMPTY, bonds)
-        dag     <- blockDagStorage.getRepresentation
-        implicit0(detector: FinalityDetectorVotingMatrix[Task]) <- FinalityDetectorVotingMatrix
-                                                                    .of[Task](
-                                                                      dag,
-                                                                      genesis.blockHash,
-                                                                      rFTT = 0.1,
-                                                                      EquivocationsTracker.empty
-                                                                    )
-        (b1, c1) <- createBlockAndUpdateFinalityDetector[Task](
-                     Seq(genesis.blockHash),
-                     genesis.blockHash,
-                     v1,
-                     bonds,
-                     HashMap(v1 -> genesis.blockHash)
-                   )
-        _ = c1 shouldBe None
-        (b2, c2) <- createBlockAndUpdateFinalityDetector[Task](
-                     Seq(b1.blockHash),
-                     genesis.blockHash,
-                     v2,
-                     bonds,
                      HashMap(v1 -> b1.blockHash)
                    )
         _ = c2 shouldBe None
@@ -539,42 +511,38 @@
       } yield result
   }
 
-  def createBlockAndUpdateFinalityDetector[F[_]: Monad: Sync: Time: Log: BlockStorage: IndexedDagStorage: FinalityDetectorVotingMatrix: FunctorRaise[
+  def createBlockAndUpdateFinalityDetector[F[_]: Sync: Time: Log: BlockStorage: IndexedDagStorage: FinalityDetectorVotingMatrix: FunctorRaise[
     ?[_],
     InvalidBlock
   ]](
->>>>>>> 16ce9f66
       parentsHashList: Seq[BlockHash],
       lastFinalizedBlockHash: BlockHash,
       creator: Validator = ByteString.EMPTY,
       bonds: Seq[Bond] = Seq.empty[Bond],
-      justifications: collection.Map[Validator, BlockHash] = HashMap.empty[Validator, BlockHash]
+      justifications: collection.Map[Validator, BlockHash] = HashMap.empty[Validator, BlockHash],
+      postStateHash: ByteString = ByteString.copyFromUtf8(scala.util.Random.nextString(64))
   )(
       implicit casperState: Cell[F, CasperState]
   ): F[(Block, Option[CommitteeWithConsensusValue])] =
     for {
-<<<<<<< HEAD
-      block <- createAndStoreBlock[F](
-=======
-      dagBeforeAddingBlock <- IndexedDagStorage[F].getRepresentation
       block <- createBlock[F](
->>>>>>> 16ce9f66
                 parentsHashList,
                 creator,
                 bonds,
-                justifications
+                justifications,
+                postStateHash = postStateHash
               )
+      dag <- IndexedDagStorage[F].getRepresentation
       // EquivocationDetector works before adding block to DAG
-      _ <- Sync[F]
-            .attempt(
-              EquivocationDetector
-                .checkEquivocationWithUpdate(dagBeforeAddingBlock, block)
-            )
-      dagAfterAddingBlock <- IndexedDagStorage[F].getRepresentation
+      _ <- Sync[F].attempt(
+            EquivocationDetector
+              .checkEquivocationWithUpdate(dag, block)
+          )
+      _ <- BlockStorage[F].put(block.blockHash, block, Seq.empty)
       // FinalityDetector works after adding block to DAG
       equivocationsTracker <- casperState.read.map(_.equivocationsTracker)
       finalizedBlockOpt <- FinalityDetectorVotingMatrix[F].onNewBlockAddedToTheBlockDag(
-                            dagAfterAddingBlock,
+                            dag,
                             block,
                             lastFinalizedBlockHash,
                             equivocationsTracker
