--- conflicted
+++ resolved
@@ -55,12 +55,6 @@
       local,
       sk,
       genesis,
-<<<<<<< HEAD
-      validateNonces,
-=======
-      dagDir,
-      blockStorageDir,
->>>>>>> 59bcc6fc
       maybeMakeEE
     )(concurrentF, blockStorage, dagStorage, deployStorage, metricEff, casperState) {
   implicit val safetyOracleEff: FinalityDetector[F] = new FinalityDetectorBySingleSweepImpl[F]
