package io.casperlabs.node

import java.nio.file.Path

import cats._
import cats.data._
import cats.effect._
import cats.effect.concurrent.{Ref, Semaphore}
import cats.mtl.FunctorRaise
import cats.syntax.applicative._
import cats.syntax.apply._
import cats.syntax.flatMap._
import cats.syntax.functor._
import cats.syntax.show._
import cats.temp.par.Par
import com.olegpy.meow.effects._
import doobie.util.transactor.Transactor
import io.casperlabs.casper.MultiParentCasperRef.MultiParentCasperRef
import io.casperlabs.casper._
import io.casperlabs.casper.finality.singlesweep.{
  FinalityDetector,
  FinalityDetectorBySingleSweepImpl
}
import io.casperlabs.casper.validation.{Validation, ValidationImpl}
import io.casperlabs.catscontrib.Catscontrib._
import io.casperlabs.catscontrib.TaskContrib._
import io.casperlabs.catscontrib._
import io.casperlabs.catscontrib.effect.implicits.{syncId, taskLiftEitherT}
import io.casperlabs.comm._
import io.casperlabs.comm.discovery.NodeDiscovery._
import io.casperlabs.comm.discovery.NodeUtils._
import io.casperlabs.comm.discovery._
import io.casperlabs.comm.grpc.SslContexts
import io.casperlabs.comm.rp.Connect.RPConfState
import io.casperlabs.comm.rp._
import io.casperlabs.metrics.Metrics
import io.casperlabs.node.api.graphql.FinalizedBlocksStream
import io.casperlabs.node.configuration.Configuration
import io.casperlabs.shared._
import io.casperlabs.smartcontracts.{ExecutionEngineService, GrpcExecutionEngineService}
import io.casperlabs.storage.SQLiteStorage
import io.casperlabs.storage.block._
import io.casperlabs.storage.dag._
import io.casperlabs.storage.deploy.{DeployStorage, DeployStorageWriter}
import io.casperlabs.storage.util.fileIO.IOError._
import io.casperlabs.storage.util.fileIO._
import io.netty.handler.ssl.ClientAuth
import monix.eval.Task
import monix.execution.Scheduler
import org.flywaydb.core.Flyway
import org.flywaydb.core.api.Location

import scala.concurrent.duration._

class NodeRuntime private[node] (
    conf: Configuration,
    id: NodeIdentifier,
    mainScheduler: Scheduler
)(
    implicit log: Log[Task],
    uncaughtExceptionHandler: UncaughtExceptionHandler
) {

  private[this] val loopScheduler =
    Scheduler.fixedPool("loop", 2, reporter = uncaughtExceptionHandler)

  // Bounded thread pool for incoming traffic. Limited thread pool size so loads of request cannot exhaust all resources.
  private[this] val ingressScheduler =
    Scheduler.cached("ingress-io", 2, 64, reporter = uncaughtExceptionHandler)
  // Unbounded thread pool for outgoing, blocking IO. It is recommended to have unlimited thread pools for waiting on IO.
  private[this] val egressScheduler =
    Scheduler.cached("egress-io", 2, Int.MaxValue, reporter = uncaughtExceptionHandler)

  private[this] val dbConnScheduler =
    Scheduler.cached("db-conn", 1, 64, reporter = uncaughtExceptionHandler)
  private[this] val dbIOScheduler =
    Scheduler.cached("db-io", 1, Int.MaxValue, reporter = uncaughtExceptionHandler)

  private implicit val concurrentEffectForEffect: ConcurrentEffect[Effect] =
    catsConcurrentEffectForEffect(
      mainScheduler
    )

  implicit val raiseIOError: RaiseIOError[Effect] = IOError.raiseIOErrorThroughSync[Effect]

  // intra-node gossiping port.
  private val port         = conf.server.port
  private val kademliaPort = conf.server.kademliaPort

  /**
    * Main node entry. It will:
    * 1. set up configurations
    * 2. create instances of typeclasses
    * 3. run the node program.
    */
  // TODO: Resolve scheduler chaos in Runtime, RuntimeManager and CasperPacketHandler

  val main: Effect[Unit] = {
    val rpConfState = (for {
      local      <- localPeerNode[Task]
      bootstraps <- initPeers[Task]
      conf       <- rpConf[Task](local, bootstraps)
    } yield conf).toEffect

    implicit val logEff: Log[Effect] = Log.eitherTLog(Monad[Task], log)

    implicit val logId: Log[Id]         = Log.logId
    implicit val metricsId: Metrics[Id] = diagnostics.effects.metrics[Id](syncId)
    implicit val parForEff: Par[Effect] = catsParForEffect
    implicit val filesApiEff            = FilesAPI.create[Effect](Sync[Effect], logEff)

    // SSL context to use for the public facing API.
    val maybeApiSslContext = if (conf.grpc.useTls) {
      val (cert, key) = conf.tls.readPublicApiCertAndKey
      Option(SslContexts.forServer(cert, key, ClientAuth.NONE))
    } else None

    rpConfState >>= (_.runState { implicit state =>
      implicit val metrics     = diagnostics.effects.metrics[Task]
      implicit val nodeMetrics = diagnostics.effects.nodeCoreMetrics[Task]
      implicit val jvmMetrics  = diagnostics.effects.jvmMetrics[Task]
      implicit val nodeAsk     = eitherTApplicativeAsk(effects.peerNodeAsk(state))

      implicit val metricsEff: Metrics[Effect] =
        Metrics.eitherT[CommError, Task](Monad[Task], metrics)
      val resources =
        for {
          implicit0(executionEngineService: ExecutionEngineService[Effect]) <- GrpcExecutionEngineService[
                                                                                Effect
                                                                              ](
                                                                                conf.grpc.socket,
                                                                                conf.server.maxMessageSize
                                                                              )
          //TODO: We may want to adjust threading model for better performance
          implicit0(doobieTransactor: Transactor[Effect]) <- effects.doobieTransactor(
                                                              connectEC = dbConnScheduler,
                                                              transactEC = dbIOScheduler,
                                                              conf.server.dataDir
                                                            )
          deployStorageChunkSize = 20 //TODO: Move to config
          _                      <- Resource.liftF(runRdmbsMigrations(conf.server.dataDir))
          implicit0(
            storage: BlockStorage[Effect] with DagStorage[Effect] with DeployStorage[Effect]
          ) <- Resource.liftF(
                SQLiteStorage.create[Effect](
                  deployStorageChunkSize = deployStorageChunkSize,
                  wrap = underlyingBlockStorage =>
                    CachingBlockStorage[Effect](
                      underlyingBlockStorage,
                      maxSizeBytes = conf.blockstorage.cacheMaxSizeBytes
                    )
                )
              )
          maybeBootstrap <- Resource.liftF(initPeer[Effect])

          implicit0(finalizedBlocksStream: FinalizedBlocksStream[Effect]) <- Resource.liftF(
                                                                              FinalizedBlocksStream
                                                                                .of[Effect]
                                                                            )
<<<<<<< HEAD
=======
        //TODO: We may want to adjust threading model for better performance
        implicit0(doobieTransactor: Transactor[Effect]) <- effects.doobieTransactor(
                                                            connectEC = dbConnScheduler,
                                                            transactEC = dbIOScheduler,
                                                            conf.server.dataDir
                                                          )
        deployBufferChunkSize = 20 //TODO: Move to config
        implicit0(deployBuffer: DeployBuffer[Effect]) <- Resource
                                                          .liftF(
                                                            DeployBufferImpl
                                                              .create[Effect](deployBufferChunkSize)
                                                          )
        bootstraps <- Resource.liftF(initPeers[Effect])
>>>>>>> a1df7c4a

          implicit0(nodeDiscovery: NodeDiscovery[Task]) <- effects.nodeDiscovery(
                                                            id,
                                                            kademliaPort,
                                                            conf.server.defaultTimeout,
                                                            conf.server.useGossiping,
                                                            conf.server.relayFactor,
                                                            conf.server.relaySaturation,
                                                            ingressScheduler,
                                                            egressScheduler
                                                          )(
                                                            maybeBootstrap
                                                          )(
                                                            effects.peerNodeAsk,
                                                            log,
                                                            metrics
                                                          )
          _ <- Resource.liftF {
                Task
                  .delay {
                    log.info("Cleaning block storage ...")
                    storage.clear()
                  }
                  .whenA(conf.server.cleanBlockStorage)
                  .toEffect
              }

          implicit0(raise: FunctorRaise[Effect, InvalidBlock]) = validation
            .raiseValidateErrorThroughApplicativeError[Effect]
          implicit0(validationEff: Validation[Effect]) = new ValidationImpl[Effect]

          // TODO: Only a loop started with the TransportLayer keeps filling this up,
          // so if we use the GossipService it's going to stay empty. The diagnostics
          // should use NodeDiscovery instead.
          implicit0(connectionsCell: Connect.ConnectionsCell[Task]) <- Resource.liftF(
                                                                        effects.rpConnections.toEffect
                                                                      )

          implicit0(multiParentCasperRef: MultiParentCasperRef[Effect]) <- Resource.liftF(
                                                                            MultiParentCasperRef
                                                                              .of[Effect]
                                                                          )

<<<<<<< HEAD
          implicit0(safetyOracle: FinalityDetector[Effect]) = new FinalityDetectorBySingleSweepImpl[
            Effect
          ]()(
            Monad[Effect],
            logEff
          )
=======
        implicit0(nodeDiscovery: NodeDiscovery[Task]) <- effects.nodeDiscovery(
                                                          id,
                                                          kademliaPort,
                                                          conf.server.defaultTimeout,
                                                          conf.server.useGossiping,
                                                          conf.server.relayFactor,
                                                          conf.server.relaySaturation,
                                                          ingressScheduler,
                                                          egressScheduler
                                                        )(
                                                          bootstraps
                                                        )(
                                                          effects.peerNodeAsk,
                                                          log,
                                                          metrics
                                                        )
        _ <- Resource.liftF(runRdmbsMigrations(conf.server.dataDir))

        implicit0(blockStorage: BlockStorage[Effect]) <- FileLMDBIndexBlockStorage[Effect](
                                                          conf.server.dataDir,
                                                          blockStoragePath,
                                                          100L * 1024L * 1024L * 4096L
                                                        )(
                                                          Concurrent[Effect],
                                                          logEff,
                                                          raiseIOError,
                                                          metricsEff
                                                        ) evalMap { underlying =>
                                                          CachingBlockStorage[Effect](
                                                            underlying,
                                                            maxSizeBytes =
                                                              conf.blockstorage.cacheMaxSizeBytes
                                                          )(
                                                            Sync[Effect],
                                                            metricsEff
                                                          )
                                                        }

        implicit0(dagStorage: DagStorage[Effect]) <- FileDagStorage[Effect](
                                                      dagStoragePath,
                                                      conf.blockstorage.latestMessagesLogMaxSizeFactor,
                                                      blockStorage
                                                    )(
                                                      Concurrent[Effect],
                                                      logEff,
                                                      raiseIOError,
                                                      metricsEff
                                                    )

        _ <- Resource.liftF {
              Task
                .delay {
                  log.info("Cleaning block storage ...")
                  blockStorage.clear() *> dagStorage.clear()
                }
                .whenA(conf.server.cleanBlockStorage)
                .toEffect
            }

        implicit0(raise: FunctorRaise[Effect, InvalidBlock]) = validation
          .raiseValidateErrorThroughApplicativeError[Effect]
        implicit0(validationEff: Validation[Effect]) = new ValidationImpl[Effect]

        // TODO: Only a loop started with the TransportLayer keeps filling this up,
        // so if we use the GossipService it's going to stay empty. The diagnostics
        // should use NodeDiscovery instead.
        implicit0(connectionsCell: Connect.ConnectionsCell[Task]) <- Resource.liftF(
                                                                      effects.rpConnections.toEffect
                                                                    )

        implicit0(multiParentCasperRef: MultiParentCasperRef[Effect]) <- Resource.liftF(
                                                                          MultiParentCasperRef
                                                                            .of[Effect]
                                                                        )

        implicit0(safetyOracle: FinalityDetector[Effect]) = new FinalityDetectorBySingleSweepImpl[
          Effect
        ]()(
          Monad[Effect],
          logEff
        )
>>>>>>> a1df7c4a

          blockApiLock <- Resource.liftF(Semaphore[Effect](1))

          // For now just either starting the auto-proposer or not, but ostensibly we
          // could pass it the flag to run or not and also wire it into the ControlService
          // so that the operator can turn it on/off on the fly.
          _ <- AutoProposer[Effect](
                checkInterval = conf.casper.autoProposeCheckInterval,
                maxInterval = conf.casper.autoProposeMaxInterval,
                maxCount = conf.casper.autoProposeMaxCount,
                blockApiLock = blockApiLock
              ).whenA(conf.casper.autoProposeEnabled)

          _ <- api.Servers
                .internalServersR(
                  conf.grpc.portInternal,
                  conf.server.maxMessageSize,
                  ingressScheduler,
                  blockApiLock,
                  maybeApiSslContext
                )

          _ <- api.Servers.externalServersR[Effect](
                conf.grpc.portExternal,
                conf.server.maxMessageSize,
                ingressScheduler,
                maybeApiSslContext
              )

          _ <- api.Servers.httpServerR[Effect](
                conf.server.httpPort,
                conf,
                id,
                ingressScheduler
              )

          _ <- if (conf.server.useGossiping) {
                casper.gossiping.apply[Effect](
                  port,
                  conf,
                  ingressScheduler,
                  egressScheduler
                )
              } else {
                casper.transport.apply(
                  port,
                  conf,
                  ingressScheduler,
                  egressScheduler
                )
              }
        } yield (nodeDiscovery, multiParentCasperRef, storage)

      resources.allocated flatMap {
        case ((nodeDiscovery, multiParentCasperRef, deployStorage), release) =>
          handleUnrecoverableErrors {
            nodeProgram(state, nodeDiscovery, multiParentCasperRef, deployStorage, release)
          }
      }
    })
  }

  private def runRdmbsMigrations(serverDataDir: Path): Effect[Unit] =
    Task.delay {
      val db = serverDataDir.resolve("sqlite.db").toString
      val conf =
        Flyway
          .configure()
          .dataSource(s"jdbc:sqlite:$db", "", "")
          .locations(new Location("classpath:/db/migration"))
      val flyway = conf.load()
      flyway.migrate()
      ()
    }.toEffect

  /** Start periodic tasks as fibers. They'll automatically stop during shutdown. */
  private def nodeProgram(
      implicit
      rpConfState: RPConfState[Task],
      nodeDiscovery: NodeDiscovery[Task],
      multiParentCasperRef: MultiParentCasperRef[Effect],
      deployStorageWriter: DeployStorageWriter[Effect],
      release: Effect[Unit]
  ): Effect[Unit] = {

    val peerNodeAsk = effects.peerNodeAsk(rpConfState)
    val time        = effects.time

    val info: Effect[Unit] =
      if (conf.casper.standalone)
        Log[Effect].info(s"Starting stand-alone node.")
      else
        Log[Effect].info(
          s"Starting node that will bootstrap from ${conf.server.bootstrap.map(_.show).mkString(", ")}"
        )

    val fetchLoop: Effect[Unit] =
      for {
        casper <- multiParentCasperRef.get
        _      <- casper.fold(().pure[Effect])(_.fetchDependencies)
        _      <- time.sleep(30.seconds).toEffect
      } yield ()

    val cleanupDiscardedDeploysLoop: Effect[Unit] = for {
      _ <- deployStorageWriter.cleanupDiscarded(1.hour)
      _ <- time.sleep(1.minute).toEffect
    } yield ()

    val checkPendingDeploysExpirationLoop: Effect[Unit] = for {
      _ <- deployStorageWriter.markAsDiscarded(12.hours)
      _ <- time.sleep(1.minute).toEffect
    } yield ()

    for {
      _ <- addShutdownHook(release).toEffect
      _ <- info
      _ <- Task.defer(fetchLoop.forever.value).executeOn(loopScheduler).start.toEffect
      _ <- Task
            .defer(cleanupDiscardedDeploysLoop.forever.value)
            .executeOn(loopScheduler)
            .start
            .toEffect
      _ <- Task
            .defer(checkPendingDeploysExpirationLoop.forever.value)
            .executeOn(loopScheduler)
            .start
            .toEffect
      host    <- peerNodeAsk.ask.toEffect.map(_.host)
      address = s"casperlabs://$id@$host?protocol=$port&discovery=$kademliaPort"
      _       <- Log[Effect].info(s"Listening for traffic on $address.")
      // This loop will keep the program from exiting until shutdown is initiated.
      _ <- NodeDiscovery[Task].discover.attemptAndLog.executeOn(loopScheduler).toEffect
    } yield ()
  }

  private def shutdown(release: Effect[Unit]): Unit = {
    implicit val s = egressScheduler
    // Everything has been moved to Resources.
    val task = for {
      _ <- log.info("Shutting down...")
      _ <- release.value
      _ <- log.info("Goodbye.")
    } yield ()
    // Run the release synchronously so that we can see the final message.
    task.runSyncUnsafe(1.minute)
  }

  private def addShutdownHook(release: Effect[Unit]): Task[Unit] =
    Task.delay(
      sys.addShutdownHook(shutdown(release))
    )

  /**
    * Handles unrecoverable errors in program. Those are errors that should not happen in properly
    * configured environment and they mean immediate termination of the program
    */
  private def handleUnrecoverableErrors(prog: Effect[Unit]): Effect[Unit] =
    EitherT[Task, CommError, Unit](
      prog.value
        .onErrorHandleWith { th =>
          log.error("Caught unhandable error. Exiting. Stacktrace below.") *> Task.delay {
            th.printStackTrace()
          }
        } *> Task.delay(System.exit(1)).as(Right(()))
    )

  private def rpConf[F[_]: Sync](local: Node, bootstraps: List[Node]) =
    Ref.of[F, RPConf](
      RPConf(
        local,
        bootstraps,
        conf.server.defaultTimeout,
        ClearConnectionsConf(
          conf.server.maxNumOfConnections,
          // TODO read from conf
          numOfConnectionsPinged = 10
        )
      )
    )

  private def localPeerNode[F[_]: Sync: Log] =
    WhoAmI
      .fetchLocalPeerNode[F](
        conf.server.host,
        conf.server.port,
        conf.server.kademliaPort,
        conf.server.noUpnp,
        id
      )

  private def initPeers[F[_]: MonadThrowable]: F[List[Node]] =
    conf.server.bootstrap match {
      case Nil if !conf.casper.standalone =>
        MonadThrowable[F].raiseError(
          new java.lang.IllegalStateException(
            "Not in standalone mode but there's no bootstrap configured!"
          )
        )
      case nodes =>
        nodes.pure[F]
    }

}

object NodeRuntime {
  def apply(
      conf: Configuration
  )(
      implicit
      scheduler: Scheduler,
      log: Log[Task],
      uncaughtExceptionHandler: UncaughtExceptionHandler
  ): Effect[NodeRuntime] =
    for {
      id      <- NodeEnvironment.create(conf)
      runtime <- Task.delay(new NodeRuntime(conf, id, scheduler)).toEffect
    } yield runtime
}<|MERGE_RESOLUTION|>--- conflicted
+++ resolved
@@ -151,28 +151,12 @@
                     )
                 )
               )
-          maybeBootstrap <- Resource.liftF(initPeer[Effect])
+          bootstraps <- Resource.liftF(initPeers[Effect])
 
           implicit0(finalizedBlocksStream: FinalizedBlocksStream[Effect]) <- Resource.liftF(
                                                                               FinalizedBlocksStream
                                                                                 .of[Effect]
                                                                             )
-<<<<<<< HEAD
-=======
-        //TODO: We may want to adjust threading model for better performance
-        implicit0(doobieTransactor: Transactor[Effect]) <- effects.doobieTransactor(
-                                                            connectEC = dbConnScheduler,
-                                                            transactEC = dbIOScheduler,
-                                                            conf.server.dataDir
-                                                          )
-        deployBufferChunkSize = 20 //TODO: Move to config
-        implicit0(deployBuffer: DeployBuffer[Effect]) <- Resource
-                                                          .liftF(
-                                                            DeployBufferImpl
-                                                              .create[Effect](deployBufferChunkSize)
-                                                          )
-        bootstraps <- Resource.liftF(initPeers[Effect])
->>>>>>> a1df7c4a
 
           implicit0(nodeDiscovery: NodeDiscovery[Task]) <- effects.nodeDiscovery(
                                                             id,
@@ -184,7 +168,7 @@
                                                             ingressScheduler,
                                                             egressScheduler
                                                           )(
-                                                            maybeBootstrap
+                                                            bootstraps
                                                           )(
                                                             effects.peerNodeAsk,
                                                             log,
@@ -216,96 +200,12 @@
                                                                               .of[Effect]
                                                                           )
 
-<<<<<<< HEAD
           implicit0(safetyOracle: FinalityDetector[Effect]) = new FinalityDetectorBySingleSweepImpl[
             Effect
           ]()(
             Monad[Effect],
             logEff
           )
-=======
-        implicit0(nodeDiscovery: NodeDiscovery[Task]) <- effects.nodeDiscovery(
-                                                          id,
-                                                          kademliaPort,
-                                                          conf.server.defaultTimeout,
-                                                          conf.server.useGossiping,
-                                                          conf.server.relayFactor,
-                                                          conf.server.relaySaturation,
-                                                          ingressScheduler,
-                                                          egressScheduler
-                                                        )(
-                                                          bootstraps
-                                                        )(
-                                                          effects.peerNodeAsk,
-                                                          log,
-                                                          metrics
-                                                        )
-        _ <- Resource.liftF(runRdmbsMigrations(conf.server.dataDir))
-
-        implicit0(blockStorage: BlockStorage[Effect]) <- FileLMDBIndexBlockStorage[Effect](
-                                                          conf.server.dataDir,
-                                                          blockStoragePath,
-                                                          100L * 1024L * 1024L * 4096L
-                                                        )(
-                                                          Concurrent[Effect],
-                                                          logEff,
-                                                          raiseIOError,
-                                                          metricsEff
-                                                        ) evalMap { underlying =>
-                                                          CachingBlockStorage[Effect](
-                                                            underlying,
-                                                            maxSizeBytes =
-                                                              conf.blockstorage.cacheMaxSizeBytes
-                                                          )(
-                                                            Sync[Effect],
-                                                            metricsEff
-                                                          )
-                                                        }
-
-        implicit0(dagStorage: DagStorage[Effect]) <- FileDagStorage[Effect](
-                                                      dagStoragePath,
-                                                      conf.blockstorage.latestMessagesLogMaxSizeFactor,
-                                                      blockStorage
-                                                    )(
-                                                      Concurrent[Effect],
-                                                      logEff,
-                                                      raiseIOError,
-                                                      metricsEff
-                                                    )
-
-        _ <- Resource.liftF {
-              Task
-                .delay {
-                  log.info("Cleaning block storage ...")
-                  blockStorage.clear() *> dagStorage.clear()
-                }
-                .whenA(conf.server.cleanBlockStorage)
-                .toEffect
-            }
-
-        implicit0(raise: FunctorRaise[Effect, InvalidBlock]) = validation
-          .raiseValidateErrorThroughApplicativeError[Effect]
-        implicit0(validationEff: Validation[Effect]) = new ValidationImpl[Effect]
-
-        // TODO: Only a loop started with the TransportLayer keeps filling this up,
-        // so if we use the GossipService it's going to stay empty. The diagnostics
-        // should use NodeDiscovery instead.
-        implicit0(connectionsCell: Connect.ConnectionsCell[Task]) <- Resource.liftF(
-                                                                      effects.rpConnections.toEffect
-                                                                    )
-
-        implicit0(multiParentCasperRef: MultiParentCasperRef[Effect]) <- Resource.liftF(
-                                                                          MultiParentCasperRef
-                                                                            .of[Effect]
-                                                                        )
-
-        implicit0(safetyOracle: FinalityDetector[Effect]) = new FinalityDetectorBySingleSweepImpl[
-          Effect
-        ]()(
-          Monad[Effect],
-          logEff
-        )
->>>>>>> a1df7c4a
 
           blockApiLock <- Resource.liftF(Semaphore[Effect](1))
 
