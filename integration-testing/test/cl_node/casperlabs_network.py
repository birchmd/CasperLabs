--- conflicted
+++ resolved
@@ -244,11 +244,8 @@
             network=self.create_docker_network(),
             is_payment_code_enabled=self.is_payment_code_enabled,
             initial_motes=self.initial_motes,
-<<<<<<< HEAD
+            node_account=kp,
             grpc_encryption=self.grpc_encryption,
-=======
-            node_account=kp,
->>>>>>> e0b78d5e
         )
         self.add_bootstrap(config)
 
