import 'bootstrap/dist/js/bootstrap.bundle.min.js';
import $ from 'jquery';
import * as React from 'react';
import { observer } from 'mobx-react';
import { Link, Route, Switch, useLocation } from 'react-router-dom';
import { RouteComponentProps, withRouter } from 'react-router';

import logo from '../img/logo-full.png';
import Pages from './Pages';
import Home from './Home';
import Accounts from './Accounts';
import Faucet from './Faucet';
import Explorer from './Explorer';
import BlockList from './BlockList';
import { PrivateRoute, Title } from './Utils';
import AuthContainer from '../containers/AuthContainer';
import FaucetContainer from '../containers/FaucetContainer';
import ErrorContainer from '../containers/ErrorContainer';
import DagContainer from '../containers/DagContainer';
import BlockDetails from './BlockDetails';
import BlockContainer from '../containers/BlockContainer';
import DeployDetails from './DeployDetails';
import DeployContainer from '../containers/DeployContainer';
import Search from './Search';
import SearchContainer from '../containers/SearchContainer';
import DeployInfoListDetails from './DeployInfoListDetails';
import { DeployInfoListContainer } from '../containers/DeployInfoListContainer';
import AccountSelector from './AccountSelector';
import AccountSelectorContainer from '../containers/AccountSelectorContainer';
import ConnectedPeersContainer from '../containers/ConnectedPeersContainer';
import ConnectedPeers from './ConnectedPeers';
import Vesting from '../contracts/Vesting/component/Vesting';
import { VestingContainer } from '../contracts/Vesting/container/VestingContainer';
<<<<<<< HEAD
import { DeployContractsForm } from './DeployContracts';
import { DeployContractsContainer } from '../containers/DeployContractsContainer';
=======
import { useEffect } from 'react';
import ReactGA from 'react-ga';
>>>>>>> 329e834f

// https://medium.com/@pshrmn/a-simple-react-router-v4-tutorial-7f23ff27adf

// MenuItem can define required roles, children, etc.
class MenuItem {
  constructor(
    public path: string,
    public label: string,
    public icon?: string,
    public exact: boolean = false
  ) {}

  toRoute() {
    return <NavLink item={this} key={this.path} />;
  }
}

class GroupedMenuItem {
  constructor(
    public id: string,
    public label: string,
    public icon: string,
    public secondLevelChildren: MenuItem[]
  ) {}

  toRoute() {
    return (
      <li className="nav-item">
        <a
          className="nav-link collapsed"
          href="#"
          data-toggle="collapse"
          aria-expanded="false"
          data-target={`#${this.id}`}
          aria-controls={this.id}
        >
          <i className={`nav-link-icon fas fa-${this.icon}`} />
          {this.label}
          <div className="sidenav-collapse-arrow">
            <i className="fas fa-angle-down" />
          </div>
        </a>
        <div
          className="collapse"
          id={`${this.id}`}
          aria-labelledby="headingOne"
          data-parent="#mainNav"
        >
          <nav className="sidenav-menu-nested nav">
            {this.secondLevelChildren.map(menuItem => menuItem.toRoute())}
          </nav>
        </div>
      </li>
    );
  }
}

const SideMenuItems: (MenuItem | GroupedMenuItem)[] = [
  new MenuItem(Pages.Home, 'Home', 'home', true),
  new MenuItem(Pages.Accounts, 'Account Keys', 'address-book'),
  new MenuItem(Pages.Faucet, 'Faucet', 'coins'),
  // TODO (ECO-313) Open it when we have implement the plugin()
  // new MenuItem(Pages.DeployContracts, 'Deploy Contract', 'rocket'),
  new MenuItem(Pages.Explorer, 'Explorer', 'project-diagram'),
  new MenuItem(Pages.Blocks, 'Blocks', 'th-large'),
  new MenuItem(Pages.Deploys, 'Deploys', 'tasks'),
  new MenuItem(Pages.Search, 'Search', 'search'),
  new MenuItem(Pages.ConnectedPeers, 'Connected Peers', 'network-wired'),
  new GroupedMenuItem('clarityContracts', 'Contracts', 'file-contract', [
    new MenuItem(Pages.Vesting, 'Vesting')
  ])
];

export interface AppProps {
  errors: ErrorContainer;
  auth: AuthContainer;
  faucet: FaucetContainer;
  vesting: VestingContainer;
  dag: DagContainer;
  block: BlockContainer;
  deploy: DeployContainer;
  deployInfoList: DeployInfoListContainer;
  accountSelectorContainer: AccountSelectorContainer;
  connectedPeersContainer: ConnectedPeersContainer;
  search: SearchContainer;
  deployContractsContainer: DeployContractsContainer;
}

// The entry point for rendering.
export default class App extends React.Component<AppProps, {}> {
  render() {
    return (
      <div>
        <Navigation {...this.props} />
        <Content {...this.props} />
        <Footer />
      </div>
    );
  }

  componentDidMount() {
    // Initialise the sb-admin components. This is copied from sb-admin.js but
    // that alone couldn't be imported becuase it would run when this component
    // hasn't yet rendered.

    // Configure tooltips for collapsed side navigation (Bootstrap extension)
    // $('.navbar-sidenav [data-toggle="tooltip"]').tooltip({
    //   template: '<div class="tooltip navbar-sidenav-tooltip" role="tooltip"><div class="arrow"></div><div class="tooltip-inner"></div></div>'
    // })

    // Toggle the side navigation
    $('#sidenavToggler').click(function(e) {
      e.preventDefault();
      $('body').toggleClass('sidenav-toggled');
      $('.navbar-sidenav .nav-link-collapse').addClass('collapsed');
      $(
        '.navbar-sidenav .sidenav-second-level, .navbar-sidenav .sidenav-third-level'
      ).removeClass('show');
    });

    // Force the toggled class to be removed when a collapsible nav link is clicked
    $('.navbar-sidenav .nav-link-collapse').click(function(e) {
      e.preventDefault();
      $('body').removeClass('sidenav-toggled');
    });

    // Prevent the content wrapper from scrolling when the fixed side navigation hovered over
    $(
      'body.fixed-nav .navbar-sidenav, body.fixed-nav .sidenav-toggler, body.fixed-nav .navbar-collapse'
    ).on('mousewheel DOMMouseScroll', function(e: any) {
      var e0 = e.originalEvent,
        delta = e0.wheelDelta || -e0.detail;
      this.scrollTop += (delta < 0 ? 1 : -1) * 30;
      e.preventDefault();
    });

    // Scroll to top button appear
    $(document).scroll(function() {
      var scrollDistance = $(this).scrollTop()!;
      if (scrollDistance > 100) {
        $('.scroll-to-top').fadeIn();
      } else {
        $('.scroll-to-top').fadeOut();
      }
    });

    // Scroll to top
    $(document).on('click', 'a.scroll-to-top', function(e) {
      var anchor = $(this);
      var offset = $(anchor.attr('href')!).offset()!;
      $('html, body')
        .stop()
        .animate(
          {
            scrollTop: offset.top
          },
          1000
        );
      e.preventDefault();
    });
  }
}

// NavLink checks whether the current menu is active.
const NavLink = (props: { item: MenuItem }) => {
  let item = props.item;
  // Based on https://github.com/ReactTraining/react-router/blob/master/packages/react-router-dom/modules/NavLink.js
  return (
    <Route
      path={item.path}
      exact={item.exact}
      children={props => {
        const cls = props.match ? 'active' : '';
        return (
          <li
            className={['nav-item', cls].filter(x => x).join(' ')}
            title={item.label}
            data-toggle="tooltip"
            data-placement="right"
          >
            <Link to={item.path} className="nav-link">
              {item.icon && (
                <i className={'nav-link-icon fa fa-fw fa-' + item.icon} />
              )}
              <span className="nav-link-text">{item.label}</span>
            </Link>
          </li>
        );
      }}
    />
  );
};

// Render navigation.
// `withRouter` is necessary otherwise the menu links never detect changes:
// https://github.com/ReactTraining/react-router/issues/4781
// https://github.com/mobxjs/mobx-react/issues/210
// https://github.com/mobxjs/mobx-react/issues/274
// Moved `withRouter` to a separate line.
@observer
class _Navigation extends React.Component<
  AppProps & RouteComponentProps<any>,
  {}
> {
  render() {
    return (
      <nav
        className="navbar navbar-expand-lg navbar-dark bg-dark fixed-top"
        id="mainNav"
      >
        <a className="navbar-brand" href="https://casperlabs.io/">
          <img src={logo} alt="logo"/>
        </a>
        <button
          className="navbar-toggler navbar-toggler-right"
          type="button"
          data-toggle="collapse"
          data-target="#navbarResponsive"
          aria-controls="navbarResponsive"
          aria-expanded="false"
          aria-label="Toggle navigation"
        >
          <span className="navbar-toggler-icon"></span>
        </button>

        <div className="collapse navbar-collapse" id="navbarResponsive">
          {/* Side Bar */}
          <ul className="navbar-nav navbar-sidenav" id="exampleAccordion">
            {SideMenuItems.map(x => x.toRoute())}
          </ul>

          {/* Side Bar Toggle */}
          <ul className="navbar-nav sidenav-toggler">
            <li className="nav-item">
              <a className="nav-link text-center" id="sidenavToggler">
                <i className="fa fa-fw fa-angle-left"></i>
              </a>
            </li>
          </ul>

          <ul className="navbar-nav ml-auto">
            <li className="nav-item">
              <div className="username">
                {this.props.auth.user && this.props.auth.user.name}
              </div>
            </li>
            <li className="nav-item">
              {this.props.auth.user ? (
                <a className="nav-link" onClick={_ => this.props.auth.logout()}>
                  <i className="fa fa-fw fa-sign-out-alt"></i>Sign Out
                </a>
              ) : (
                <a className="nav-link" onClick={_ => this.props.auth.login()}>
                  <i className="fa fa-fw fa-sign-in-alt"></i>Sign In
                </a>
              )}
            </li>
          </ul>
        </div>
      </nav>
    );
  }
}

// If we used a decorator it would keep the Props signature,
// but this way it removes the ReactComponentProps
// so the calling component doesn't have to pass them.
const Navigation = withRouter(_Navigation);

// A custom hook that builds on useLocation to parse
// the query string for you.
function useQuery() {
  return new URLSearchParams(useLocation().search);
}


ReactGA.initialize("UA-133833104-1");

// the hook to send pageView to GA.
function usePageViews() {
  let location = useLocation();

  useEffect(
    () => {
      ReactGA.pageview(location.pathname);
    },
    [location]
  );
}

// Render the appropriate page.
const Content = (props: AppProps) => {
  let query = useQuery();
  usePageViews();
  return (
    <main>
      <div className="content-wrapper">
        <div className="container-fluid">
          <Alerts {...props} />
          <Switch>
<<<<<<< HEAD
            <Route exact path={Pages.Home} render={_ => <Home {...props} />} />
            <Route
              path={Pages.DeploysOfAccount}
              render={_ => (
                <DeployInfoListDetails
                  pageToken={query.get('pageToken')}
                  {...props}
                />
              )}
            ></Route>
            <PrivateRoute
              path={Pages.Accounts}
              auth={props.auth}
              render={_ => <Accounts {...props} />}
            />
            <PrivateRoute
              path={Pages.Faucet}
              auth={props.auth}
              render={_ => <Faucet {...props} />}
            />
            <Route
              path={Pages.Explorer}
              render={_ => (
                <Explorer
                  maxRank={query.get('maxRank')}
                  depth={query.get('depth')}
                  {...props}
                />
              )}
            />
            <Route
              path={Pages.Block}
              render={_ => <BlockDetails {...props} />}
            />
            <Route
              path={Pages.Blocks}
              render={_ => (
                <BlockList
                  maxRank={query.get('maxRank')}
                  depth={query.get('depth')}
                  {...props}
                />
              )}
            />
            <Route
              path={Pages.Deploy}
              render={_ => <DeployDetails {...props} />}
            />
            <Route path={Pages.Vesting} render={_ => <Vesting {...props} />} />
            <Route path={Pages.DeployContracts} render={_ => <DeployContractsForm {...props}/>}/>
            <Route
              path={Pages.Deploys}
              render={_ => <AccountSelector {...props} />}
            />
            <Route path={Pages.Search} render={_ => <Search {...props} />} />
            <Route
              path={Pages.ConnectedPeers}
              render={_ => <ConnectedPeers {...props} />}
            />
=======
            <Route exact path={Pages.Home}>
              <Title title="Home"/>
              <Home {...props} />
            </Route>
            <Route path={Pages.DeploysOfAccount}>
              <Title title="Deploys"/>
              <DeployInfoListDetails
                pageToken={query.get('pageToken')}
                {...props}
              />
            </Route>
            <PrivateRoute path={Pages.Accounts} auth={props.auth}>
              <Title title="Account Keys"/>
              <Accounts {...props}/>
            </PrivateRoute>
            <PrivateRoute path={Pages.Faucet} auth={props.auth}>
               <Title title="Faucet"/>
               <Faucet {...props} />
            </PrivateRoute>
            <Route path={Pages.Explorer}>
              <Title title="Explorer"/>
              <Explorer
                maxRank={query.get('maxRank')}
                depth={query.get('depth')}
                {...props}
              />
            </Route>
            <Route path={Pages.Block}>
              <Title title="Block Detail"/>
              <BlockDetails {...props}/>
            </Route>
            <Route path={Pages.Blocks}>
              <Title title="Blocks"/>
              <BlockList
                maxRank={query.get('maxRank')}
                depth={query.get('depth')}
                {...props}
              />
            </Route>
            <Route path={Pages.Deploy}>
              <Title title="Deploy Detail"/>
              <DeployDetails {...props}/>
            </Route>
            <Route path={Pages.Vesting}>
              <Title title="Vesting Contract"/>
              <Vesting {...props} />
            </Route>
            <Route path={Pages.Deploys}>
              <Title title={"Deploys"}/>
              <AccountSelector {...props}/>
            </Route>
            <Route path={Pages.Search}>
              <Title title="Search"/>
              <Search {...props} />
            </Route>
            <Route path={Pages.ConnectedPeers}>
              <Title title="Connected Peers"/>
              <ConnectedPeers {...props}/>
            </Route>
>>>>>>> 329e834f
          </Switch>
        </div>
      </div>
    </main>
  );
};

// Alerts displays the outcome of the last async error on the top of the page.
// Dismissing the error clears the state and removes the element.
const Alerts = observer((props: AppProps) => {
  if (props.errors.lastError == null) return null;
  // Not using the `data-dismiss="alert"` to dismiss via Bootstrap JS
  // becuase then it doesn't re-render when there's a new error.
  return (
    <div id="alert-message">
      <div
        className="alert alert-danger alert-dismissible fade show"
        role="alert"
      >
        <button
          type="button"
          className="close"
          aria-label="Close"
          onClick={_ => props.errors.dismissLast()}
        >
          <span aria-hidden="true">&times;</span>
        </button>
        <strong>Error!</strong> {props.errors.lastError}
      </div>
    </div>
  );
});

const Footer = () => (
  <section>
    <footer className="sticky-footer">
      <div className="container">
        <div className="text-center">
          <small>
            Get in touch on{' '}
            <a
              href="https://t.me/casperlabs"
              target="_blank"
              rel="noopener noreferrer"
            >
              Telegram
            </a>
          </small>
        </div>
      </div>
    </footer>
    <a className="scroll-to-top rounded" href="#page-top">
      <i className="fa fa-angle-up"></i>
    </a>
  </section>
);<|MERGE_RESOLUTION|>--- conflicted
+++ resolved
@@ -31,13 +31,10 @@
 import ConnectedPeers from './ConnectedPeers';
 import Vesting from '../contracts/Vesting/component/Vesting';
 import { VestingContainer } from '../contracts/Vesting/container/VestingContainer';
-<<<<<<< HEAD
 import { DeployContractsForm } from './DeployContracts';
 import { DeployContractsContainer } from '../containers/DeployContractsContainer';
-=======
 import { useEffect } from 'react';
 import ReactGA from 'react-ga';
->>>>>>> 329e834f
 
 // https://medium.com/@pshrmn/a-simple-react-router-v4-tutorial-7f23ff27adf
 
@@ -338,67 +335,6 @@
         <div className="container-fluid">
           <Alerts {...props} />
           <Switch>
-<<<<<<< HEAD
-            <Route exact path={Pages.Home} render={_ => <Home {...props} />} />
-            <Route
-              path={Pages.DeploysOfAccount}
-              render={_ => (
-                <DeployInfoListDetails
-                  pageToken={query.get('pageToken')}
-                  {...props}
-                />
-              )}
-            ></Route>
-            <PrivateRoute
-              path={Pages.Accounts}
-              auth={props.auth}
-              render={_ => <Accounts {...props} />}
-            />
-            <PrivateRoute
-              path={Pages.Faucet}
-              auth={props.auth}
-              render={_ => <Faucet {...props} />}
-            />
-            <Route
-              path={Pages.Explorer}
-              render={_ => (
-                <Explorer
-                  maxRank={query.get('maxRank')}
-                  depth={query.get('depth')}
-                  {...props}
-                />
-              )}
-            />
-            <Route
-              path={Pages.Block}
-              render={_ => <BlockDetails {...props} />}
-            />
-            <Route
-              path={Pages.Blocks}
-              render={_ => (
-                <BlockList
-                  maxRank={query.get('maxRank')}
-                  depth={query.get('depth')}
-                  {...props}
-                />
-              )}
-            />
-            <Route
-              path={Pages.Deploy}
-              render={_ => <DeployDetails {...props} />}
-            />
-            <Route path={Pages.Vesting} render={_ => <Vesting {...props} />} />
-            <Route path={Pages.DeployContracts} render={_ => <DeployContractsForm {...props}/>}/>
-            <Route
-              path={Pages.Deploys}
-              render={_ => <AccountSelector {...props} />}
-            />
-            <Route path={Pages.Search} render={_ => <Search {...props} />} />
-            <Route
-              path={Pages.ConnectedPeers}
-              render={_ => <ConnectedPeers {...props} />}
-            />
-=======
             <Route exact path={Pages.Home}>
               <Title title="Home"/>
               <Home {...props} />
@@ -446,6 +382,7 @@
               <Title title="Vesting Contract"/>
               <Vesting {...props} />
             </Route>
+            <Route path={Pages.DeployContracts} render={_ => <DeployContractsForm {...props}/>}/>
             <Route path={Pages.Deploys}>
               <Title title={"Deploys"}/>
               <AccountSelector {...props}/>
@@ -458,7 +395,6 @@
               <Title title="Connected Peers"/>
               <ConnectedPeers {...props}/>
             </Route>
->>>>>>> 329e834f
           </Switch>
         </div>
       </div>
