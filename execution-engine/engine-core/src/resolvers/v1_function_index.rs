--- conflicted
+++ resolved
@@ -16,51 +16,19 @@
     CallContractFuncIndex = 7,
     LoadArgFuncIndex = 8,
     GetArgFuncIndex = 9,
-<<<<<<< HEAD
-    RetFuncIndex = 10,
-    GetCallResultFuncIndex = 11,
-    CallContractFuncIndex = 12,
-    GetKeyFuncIndex = 13,
-    GasFuncIndex = 14,
-    HasKeyFuncIndex = 15,
-    PutKeyFuncIndex = 16,
-    StoreFnIndex = 17,
-    StoreFnAtHashIndex = 18,
-    IsValidURefFnIndex = 19,
-    RevertFuncIndex = 20,
-    AddAssociatedKeyFuncIndex = 21,
-    RemoveAssociatedKeyFuncIndex = 22,
-    UpdateAssociatedKeyFuncIndex = 23,
-    SetActionThresholdFuncIndex = 24,
-    LoadNamedKeysFuncIndex = 25,
-    ListNamedKeysFuncIndex = 26,
-    RemoveKeyFuncIndex = 27,
-    GetCallerIndex = 28,
-    GetBlocktimeIndex = 29,
-    CreatePurseIndex = 30,
-    TransferToAccountIndex = 31,
-    TransferFromPurseToAccountIndex = 32,
-    TransferFromPurseToPurseIndex = 33,
-    GetBalanceIndex = 34,
-    GetPhaseIndex = 35,
-    UpgradeContractAtURefIndex = 36,
-    GetSystemContractIndex = 37,
-    GetMainPurseIndex = 38,
-    GetArgSizeFuncIndex = 39,
-=======
     GetKeyFuncIndex = 10,
     GasFuncIndex = 11,
     HasKeyFuncIndex = 12,
     PutKeyFuncIndex = 13,
     StoreFnIndex = 14,
     StoreFnAtHashIndex = 15,
-    IsValidFnIndex = 16,
+    IsValidURefFnIndex = 16,
     RevertFuncIndex = 17,
     AddAssociatedKeyFuncIndex = 18,
     RemoveAssociatedKeyFuncIndex = 19,
     UpdateAssociatedKeyFuncIndex = 20,
     SetActionThresholdFuncIndex = 21,
-    SerNamedKeysFuncIndex = 22,
+    LoadNamedKeysFuncIndex = 22,
     RemoveKeyFuncIndex = 23,
     GetCallerIndex = 24,
     GetBlocktimeIndex = 25,
@@ -75,7 +43,6 @@
     GetMainPurseIndex = 34,
     GetArgSizeFuncIndex = 35,
     ReadHostBufferIndex = 36,
->>>>>>> a0e33d5c
 }
 
 impl Into<usize> for FunctionIndex {
@@ -100,24 +67,15 @@
 
     #[test]
     fn primitive_to_enum() {
-<<<<<<< HEAD
-        let element = FunctionIndex::try_from(19).expect("Unable to create enum from number");
-        assert_eq!(element, FunctionIndex::IsValidURefFnIndex);
-    }
-    #[test]
-    fn enum_to_primitive() {
-        let element = FunctionIndex::IsValidURefFnIndex;
-        let primitive: usize = element.into();
-        assert_eq!(primitive, 19usize);
-=======
         FunctionIndex::try_from(19).expect("Unable to create enum from number");
     }
+
     #[test]
     fn enum_to_primitive() {
         let element = FunctionIndex::UpdateAssociatedKeyFuncIndex;
         let _primitive: usize = element.into();
->>>>>>> a0e33d5c
     }
+
     #[test]
     fn invalid_index() {
         assert!(FunctionIndex::try_from(123_456_789usize).is_err());
