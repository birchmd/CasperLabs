--- conflicted
+++ resolved
@@ -73,14 +73,9 @@
 
 #[test]
 fn should_generate_different_numbers_for_different_seeds() {
-<<<<<<< HEAD
-    let mut rng_a = create_rng([1u8; 32]);
-    let mut rng_b = create_rng([2u8; 32]);
-=======
     let account_addr = [0u8; 32];
     let mut rng_a = create_rng(account_addr, 1, contract_ffi::execution::Phase::Session);
     let mut rng_b = create_rng(account_addr, 2, contract_ffi::execution::Phase::Session);
->>>>>>> 3c9e6f9e
     let random_a = gen_random(&mut rng_a);
     let random_b = gen_random(&mut rng_b);
 
@@ -89,14 +84,9 @@
 
 #[test]
 fn should_generate_same_numbers_for_same_seed() {
-<<<<<<< HEAD
-    let mut rng_a = create_rng([1u8; 32]);
-    let mut rng_b = create_rng([1u8; 32]);
-=======
     let account_addr = [0u8; 32];
     let mut rng_a = create_rng(account_addr, 1, contract_ffi::execution::Phase::Session);
     let mut rng_b = create_rng(account_addr, 1, contract_ffi::execution::Phase::Session);
->>>>>>> 3c9e6f9e
     let random_a = gen_random(&mut rng_a);
     let random_b = gen_random(&mut rng_b);
 
