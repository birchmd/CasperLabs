--- conflicted
+++ resolved
@@ -5,12 +5,7 @@
 
 use alloc::collections::BTreeMap;
 
-<<<<<<< HEAD
-use contract_ffi::contract_api::{self, Error};
-=======
-use contract_ffi::contract_api::{runtime, storage, system, ContractRef, Error};
-use contract_ffi::key::Key;
->>>>>>> 5627f877
+use contract_ffi::contract_api::{storage, runtime, Error};
 use contract_ffi::unwrap_or_revert::UnwrapOrRevert;
 
 const ENTRY_FUNCTION_NAME: &str = "delegate";
@@ -21,22 +16,7 @@
 
 #[no_mangle]
 pub extern "C" fn call() {
-<<<<<<< HEAD
-    let key = contract_api::store_function(ENTRY_FUNCTION_NAME, BTreeMap::new())
-=======
-    let mint_uref = match system::get_mint() {
-        ContractRef::Hash(_) => runtime::revert(Error::User(CustomError::MintHash as u16)),
-        ContractRef::URef(turef) => turef.into(),
-    };
-
-    let named_keys = {
-        let mut tmp = BTreeMap::new();
-        tmp.insert(String::from(MINT_NAME), Key::URef(mint_uref));
-        tmp
-    };
-
-    let key = storage::store_function(ENTRY_FUNCTION_NAME, named_keys)
->>>>>>> 5627f877
+    let key = storage::store_function(ENTRY_FUNCTION_NAME, BTreeMap::new())
         .into_turef()
         .unwrap_or_revert_with(Error::UnexpectedContractPointerVariant)
         .into();
