--- conflicted
+++ resolved
@@ -106,7 +106,7 @@
 impl Default for DeployBuilder {
     fn default() -> Self {
         let mut deploy = Deploy::new();
-        deploy.set_tokens_transferred_in_payment(1_000_000_000);
+        deploy.set_motes_transferred_in_payment(1_000_000_000);
         deploy.set_gas_price(1);
         DeployBuilder { deploy }
     }
@@ -298,7 +298,6 @@
     arguments: impl contract_ffi::contract_api::argsparser::ArgsParser,
     authorized_keys: Vec<contract_ffi::value::account::PublicKey>,
 ) -> ExecRequest {
-<<<<<<< HEAD
     let deploy = DeployBuilder::new()
         .with_session_code(session_contract_file_name, arguments)
         .with_nonce(nonce)
@@ -312,41 +311,6 @@
         .with_block_time(block_time)
         .push_deploy(deploy)
         .build()
-=======
-    let args = arguments
-        .parse()
-        .and_then(|args_bytes| contract_ffi::bytesrepr::ToBytes::to_bytes(&args_bytes))
-        .expect("should serialize args");
-    let bytes_to_deploy = read_wasm_file_bytes(contract_file_name);
-
-    let mut deploy = Deploy::new();
-    deploy.set_address(address.to_vec());
-    deploy.set_motes_transferred_in_payment(1_000_000_000);
-    deploy.set_gas_price(1);
-    deploy.set_nonce(nonce);
-    deploy.set_authorization_keys(
-        authorized_keys
-            .into_iter()
-            .map(|public_key| public_key.value().to_vec())
-            .collect(),
-    );
-
-    let mut deploy_code = DeployCode::new();
-    deploy_code.set_code(bytes_to_deploy);
-    deploy_code.set_args(args);
-    deploy.set_session(deploy_code);
-
-    let mut exec_request = ExecRequest::new();
-    let mut deploys: protobuf::RepeatedField<Deploy> = <protobuf::RepeatedField<Deploy>>::new();
-    deploys.push(deploy);
-
-    exec_request.set_deploys(deploys);
-    exec_request.set_parent_state_hash(pre_state_hash.to_vec());
-    exec_request.set_protocol_version(get_protocol_version());
-    exec_request.set_block_time(block_time);
-
-    exec_request
->>>>>>> eaf4f227
 }
 
 #[allow(clippy::implicit_hasher)]
