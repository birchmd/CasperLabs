--- conflicted
+++ resolved
@@ -1,11 +1,7 @@
 //! Mappings for uint types (e.g. common::value::U512, ipc::RustBigInt)
 
-<<<<<<< HEAD
-use super::{ipc, parse_error, ParsingError};
+use super::{parse_error, state, ParsingError};
 use common::value::U512;
-=======
-use super::{parse_error, state, ParsingError};
->>>>>>> 94953982
 use std::convert::TryFrom;
 
 /// Map a result into the expected error for this module, while also
@@ -34,10 +30,10 @@
     }
 }
 
-impl TryFrom<&ipc::RustBigInt> for U512 {
+impl TryFrom<&state::BigInt> for U512 {
     type Error = ParsingError;
 
-    fn try_from(b: &ipc::RustBigInt) -> Result<U512, ParsingError> {
+    fn try_from(b: &state::BigInt) -> Result<U512, ParsingError> {
         let n = b.get_value();
         match b.get_bit_width() {
             512 => {
