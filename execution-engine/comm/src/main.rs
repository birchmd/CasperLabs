--- conflicted
+++ resolved
@@ -17,6 +17,7 @@
 use std::collections::btree_map::BTreeMap;
 use std::fs;
 use std::path::PathBuf;
+use std::str::FromStr;
 use std::sync::Arc;
 
 use clap::{App, Arg, ArgMatches};
@@ -24,19 +25,12 @@
 use engine_server::*;
 use execution_engine::engine::EngineState;
 use lmdb::DatabaseFlags;
-<<<<<<< HEAD
 
 use shared::logging::log_level::LogLevel;
 use shared::logging::log_settings::{LogLevelFilter, LogSettings};
 use shared::logging::{log_level, log_settings};
+use shared::os::get_page_size;
 use shared::{logging, socket};
-=======
-use shared::os::get_page_size;
-use std::fs;
-use std::path::PathBuf;
-use std::str::FromStr;
-use std::sync::Arc;
->>>>>>> d6d5f32d
 use storage::global_state::lmdb::LmdbGlobalState;
 use storage::history::trie_store::lmdb::{LmdbEnvironment, LmdbTrieStore};
 
@@ -56,21 +50,22 @@
 const ARG_DATA_DIR_HELP: &str = "Sets the data directory";
 const DEFAULT_DATA_DIR_RELATIVE: &str = ".casperlabs";
 const GLOBAL_STATE_DIR: &str = "global_state";
-<<<<<<< HEAD
-=======
-
-// 1 GiB = 1073741824 bytes
-// page size on x86_64 linux = 4096 bytes
-// 1073741824 / 4096 = 262144
-const DEFAULT_PAGES: usize = 262_144;
-
-const GET_PAGES_EXPECT: &str = "Could not parse pages argument";
->>>>>>> d6d5f32d
 const GET_HOME_DIR_EXPECT: &str = "Could not get home directory";
 const CREATE_DATA_DIR_EXPECT: &str = "Could not create directory";
 const LMDB_ENVIRONMENT_EXPECT: &str = "Could not create LmdbEnvironment";
 const LMDB_TRIE_STORE_EXPECT: &str = "Could not create LmdbTrieStore";
 const LMDB_GLOBAL_STATE_EXPECT: &str = "Could not create LmdbGlobalState";
+
+// pages / lmdb
+const ARG_PAGES: &str = "pages";
+const ARG_PAGES_SHORT: &str = "p";
+const ARG_PAGES_VALUE: &str = "NUM";
+const ARG_PAGES_HELP: &str = "Sets the max number of pages to use for lmdb's mmap";
+const GET_PAGES_EXPECT: &str = "Could not parse pages argument";
+// 1 GiB = 1073741824 bytes
+// page size on x86_64 linux = 4096 bytes
+// 1073741824 / 4096 = 262144
+const DEFAULT_PAGES: usize = 262_144;
 
 // socket
 const ARG_SOCKET: &str = "socket";
@@ -110,7 +105,9 @@
 
     let data_dir = get_data_dir(matches);
 
-    let _server = get_grpc_server(&socket, data_dir);
+    let map_size = get_map_size(matches);
+
+    let _server = get_grpc_server(&socket, data_dir, map_size);
 
     log_listening_message(&socket);
 
@@ -165,7 +162,14 @@
                 .takes_value(true),
         )
         .arg(
-<<<<<<< HEAD
+            Arg::with_name(ARG_PAGES)
+                .short(ARG_PAGES_SHORT)
+                .long(ARG_PAGES)
+                .value_name(ARG_PAGES_VALUE)
+                .help(ARG_PAGES_HELP)
+                .takes_value(true),
+        )
+        .arg(
             Arg::with_name(ARG_SOCKET)
                 .required(true)
                 .help(ARG_SOCKET_HELP)
@@ -173,23 +177,6 @@
         )
         .get_matches()
 }
-=======
-            Arg::with_name("pages")
-                .short("p")
-                .long("pages")
-                .value_name("NUM")
-                .help("Sets the max number of pages to use for lmdb's mmap")
-                .takes_value(true),
-        )
-        .get_matches();
-    let socket = matches
-        .value_of("socket")
-        .expect("missing required argument");
-    let socket_path = std::path::Path::new(socket);
-    if socket_path.exists() {
-        std::fs::remove_file(socket_path).expect("Remove old socket file.");
-    }
->>>>>>> d6d5f32d
 
 /// Gets value of socket argument
 fn get_socket(matches: &ArgMatches) -> socket::Socket {
@@ -213,29 +200,27 @@
     buf
 }
 
+///  Parses pages argument and returns map size
+fn get_map_size(matches: &ArgMatches) -> usize {
+    let page_size = get_page_size().unwrap();
+    let pages = matches
+        .value_of(ARG_PAGES)
+        .map_or(Ok(DEFAULT_PAGES), usize::from_str)
+        .expect(GET_PAGES_EXPECT);
+    page_size * pages
+}
+
 /// Builds and returns a gRPC server.
-fn get_grpc_server(socket: &socket::Socket, data_dir: PathBuf) -> grpc::Server {
-    let engine_state = get_engine_state(data_dir);
-
-<<<<<<< HEAD
+fn get_grpc_server(socket: &socket::Socket, data_dir: PathBuf, map_size: usize) -> grpc::Server {
+    let engine_state = get_engine_state(data_dir, map_size);
+
     engine_server::new(socket.as_str(), engine_state)
         .build()
         .expect(SERVER_START_EXPECT)
 }
 
 /// Builds and returns engine global state
-fn get_engine_state(data_dir: PathBuf) -> EngineState<LmdbGlobalState> {
-=======
-    let map_size: usize = {
-        let page_size = get_page_size().unwrap();
-        let pages = matches
-            .value_of("pages")
-            .map_or(Ok(DEFAULT_PAGES), usize::from_str)
-            .expect(GET_PAGES_EXPECT);
-        page_size * pages
-    };
-
->>>>>>> d6d5f32d
+fn get_engine_state(data_dir: PathBuf, map_size: usize) -> EngineState<LmdbGlobalState> {
     let environment = {
         let ret = LmdbEnvironment::new(&data_dir, map_size).expect(LMDB_ENVIRONMENT_EXPECT);
         Arc::new(ret)
