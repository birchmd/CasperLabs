--- conflicted
+++ resolved
@@ -29,12 +29,7 @@
             "transfer_purse_to_account.wasm",
             (account_1_public_key, U512::from(ACCOUNT_1_INITIAL_FUND)),
             DEFAULT_BLOCK_TIME,
-<<<<<<< HEAD
-            1,
-=======
             [1u8; 32],
-            (account_1_public_key, U512::from(42)),
->>>>>>> 0f4aff5f
         )
         .expect_success()
         .commit()
@@ -45,12 +40,7 @@
             "transfer_purse_to_account.wasm",
             (genesis_public_key, U512::from(1)),
             DEFAULT_BLOCK_TIME,
-<<<<<<< HEAD
-            1,
-=======
             [2u8; 32],
-            (genesis_public_key, U512::from(1)),
->>>>>>> 0f4aff5f
         )
         .expect_success()
         .commit()
@@ -220,12 +210,7 @@
             "transfer_purse_to_account.wasm",
             (account_1_key, U512::max_value()),
             DEFAULT_BLOCK_TIME,
-<<<<<<< HEAD
-            1,
-=======
             [1u8; 32],
-            (account_1_key, U512::max_value()),
->>>>>>> 0f4aff5f
         )
         .expect_success()
         .commit()
