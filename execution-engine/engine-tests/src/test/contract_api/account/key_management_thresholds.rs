use contract_ffi::value::account::PublicKey;
use contract_ffi::value::U512;
use engine_core::engine_state::MAX_PAYMENT;
use std::collections::HashMap;

use crate::support::test_support::{
<<<<<<< HEAD
    DEFAULT_BLOCK_TIME, STANDARD_PAYMENT_CONTRACT, WasmTestBuilder,
=======
    InMemoryWasmTestBuilder, DEFAULT_BLOCK_TIME, STANDARD_PAYMENT_CONTRACT,
>>>>>>> c78e35f4
};

const GENESIS_ADDR: [u8; 32] = [6u8; 32];

#[ignore]
#[test]
fn should_verify_key_management_permission_with_low_weight() {
    InMemoryWasmTestBuilder::default()
        .run_genesis(GENESIS_ADDR, HashMap::new())
        .exec_with_args(
            GENESIS_ADDR,
            STANDARD_PAYMENT_CONTRACT,
            (U512::from(MAX_PAYMENT), ),
            "key_management_thresholds.wasm",
            (String::from("init"), ),
            DEFAULT_BLOCK_TIME,
            [1u8; 32],
        )
        .expect_success()
        .commit()
        .exec_with_args(
            GENESIS_ADDR,
            STANDARD_PAYMENT_CONTRACT,
            (U512::from(MAX_PAYMENT), ),
            "key_management_thresholds.wasm",
            // This test verifies that any other error than PermissionDenied would revert
            (String::from("test-permission-denied"),),
            DEFAULT_BLOCK_TIME,
            [2u8; 32],
        )
        .expect_success()
        .commit();
}

#[ignore]
#[test]
fn should_verify_key_management_permission_with_sufficient_weight() {
    InMemoryWasmTestBuilder::default()
        .run_genesis(GENESIS_ADDR, HashMap::new())
        .exec_with_args(
            GENESIS_ADDR,
            STANDARD_PAYMENT_CONTRACT,
            (U512::from(MAX_PAYMENT), ),
            "key_management_thresholds.wasm",
            (String::from("init"), ),
            DEFAULT_BLOCK_TIME,
            [1u8; 32],
        )
        .expect_success()
        .commit()
        .exec_with_args_and_keys(
            GENESIS_ADDR,
            STANDARD_PAYMENT_CONTRACT,
            (U512::from(MAX_PAYMENT), ),
            "key_management_thresholds.wasm",
            // This test verifies that all key management operations succeed
            (String::from("test-key-mgmnt-succeed"), ),
            DEFAULT_BLOCK_TIME,
            [2u8; 32],
            vec![
                PublicKey::new(GENESIS_ADDR),
                // Key [42; 32] is created in init stage
                PublicKey::new([42; 32]),
            ],
        )
        .expect_success()
        .commit();
}<|MERGE_RESOLUTION|>--- conflicted
+++ resolved
@@ -1,15 +1,12 @@
+use std::collections::HashMap;
+
 use contract_ffi::value::account::PublicKey;
+
+use crate::support::test_support::{
+    InMemoryWasmTestBuilder, DEFAULT_BLOCK_TIME, STANDARD_PAYMENT_CONTRACT,
+};
 use contract_ffi::value::U512;
 use engine_core::engine_state::MAX_PAYMENT;
-use std::collections::HashMap;
-
-use crate::support::test_support::{
-<<<<<<< HEAD
-    DEFAULT_BLOCK_TIME, STANDARD_PAYMENT_CONTRACT, WasmTestBuilder,
-=======
-    InMemoryWasmTestBuilder, DEFAULT_BLOCK_TIME, STANDARD_PAYMENT_CONTRACT,
->>>>>>> c78e35f4
-};
 
 const GENESIS_ADDR: [u8; 32] = [6u8; 32];
 
@@ -21,9 +18,9 @@
         .exec_with_args(
             GENESIS_ADDR,
             STANDARD_PAYMENT_CONTRACT,
-            (U512::from(MAX_PAYMENT), ),
+            (U512::from(MAX_PAYMENT),),
             "key_management_thresholds.wasm",
-            (String::from("init"), ),
+            (String::from("init"),),
             DEFAULT_BLOCK_TIME,
             [1u8; 32],
         )
@@ -32,7 +29,7 @@
         .exec_with_args(
             GENESIS_ADDR,
             STANDARD_PAYMENT_CONTRACT,
-            (U512::from(MAX_PAYMENT), ),
+            (U512::from(MAX_PAYMENT),),
             "key_management_thresholds.wasm",
             // This test verifies that any other error than PermissionDenied would revert
             (String::from("test-permission-denied"),),
@@ -51,9 +48,9 @@
         .exec_with_args(
             GENESIS_ADDR,
             STANDARD_PAYMENT_CONTRACT,
-            (U512::from(MAX_PAYMENT), ),
+            (U512::from(MAX_PAYMENT),),
             "key_management_thresholds.wasm",
-            (String::from("init"), ),
+            (String::from("init"),),
             DEFAULT_BLOCK_TIME,
             [1u8; 32],
         )
@@ -62,10 +59,10 @@
         .exec_with_args_and_keys(
             GENESIS_ADDR,
             STANDARD_PAYMENT_CONTRACT,
-            (U512::from(MAX_PAYMENT), ),
+            (U512::from(MAX_PAYMENT),),
             "key_management_thresholds.wasm",
             // This test verifies that all key management operations succeed
-            (String::from("test-key-mgmnt-succeed"), ),
+            (String::from("test-key-mgmnt-succeed"),),
             DEFAULT_BLOCK_TIME,
             [2u8; 32],
             vec![
