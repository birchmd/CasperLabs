use common::key::Key;
use execution::{self, Executor};
use failure::Fail;
use parking_lot::Mutex;
use shared::newtypes::Blake2bHash;
use std::cell::RefCell;
use std::collections::HashMap;
use std::rc::Rc;
use storage::global_state::ExecutionEffect;
use storage::history::*;
use storage::transform::Transform;
use trackingcopy::TrackingCopy;
use wasm_prep::Preprocessor;

#[derive(Debug, PartialEq, Eq, Clone)]
pub struct RootNotFound(pub Blake2bHash);

pub struct EngineState<H>
where
    H: History,
{
    // Tracks the "state" of the blockchain (or is an interface to it).
    // I think it should be constrained with a lifetime parameter.
    state: Mutex<H>,
}

pub struct ExecutionResult {
    pub result: Result<ExecutionEffect, Error>,
    pub cost: u64,
}

impl ExecutionResult {
    pub fn failure(error: Error, cost: u64) -> ExecutionResult {
        ExecutionResult {
            result: Err(error),
            cost,
        }
    }

    pub fn success(effect: ExecutionEffect, cost: u64) -> ExecutionResult {
        ExecutionResult {
            result: Ok(effect),
            cost,
        }
    }
}

#[derive(Fail, Debug)]
pub enum Error {
    #[fail(display = "{}", _0)]
    PreprocessingError(String),
    #[fail(display = "Execution error")]
    ExecError(::execution::Error),
    #[fail(display = "Storage error")]
    StorageError(storage::error::Error),
    #[fail(display = "Unreachable")]
    Unreachable,
}

impl From<wasm_prep::PreprocessingError> for Error {
    fn from(error: wasm_prep::PreprocessingError) -> Self {
        match error {
            wasm_prep::PreprocessingError::InvalidImportsError(error) => {
                Error::PreprocessingError(error)
            }
            wasm_prep::PreprocessingError::NoExportSection => {
                Error::PreprocessingError(String::from("No export section found."))
            }
            wasm_prep::PreprocessingError::NoImportSection => {
                Error::PreprocessingError(String::from("No import section found,"))
            }
            wasm_prep::PreprocessingError::DeserializeError(error) => {
                Error::PreprocessingError(error)
            }
            wasm_prep::PreprocessingError::OperationForbiddenByGasRules => {
                Error::PreprocessingError(String::from("Encountered operation forbidden by gas rules. Consult instruction -> metering config map."))
            }
            wasm_prep::PreprocessingError::StackLimiterError => {
                Error::PreprocessingError(String::from("Wasm contract error: Stack limiter error."))

            }
        }
    }
}

impl From<storage::error::Error> for Error {
    fn from(error: storage::error::Error) -> Self {
        Error::StorageError(error)
    }
}

impl From<::execution::Error> for Error {
    fn from(error: ::execution::Error) -> Self {
        Error::ExecError(error)
    }
}

impl From<!> for Error {
    fn from(_error: !) -> Self {
        Error::Unreachable
    }
}

impl<H> EngineState<H>
where
    H: History,
    H::Error: Into<execution::Error>,
{
    pub fn new(state: H) -> EngineState<H> {
        EngineState {
            state: Mutex::new(state),
        }
    }

    pub fn tracking_copy(
        &self,
        hash: Blake2bHash,
    ) -> Result<Option<TrackingCopy<H::Reader>>, Error> {
        match self.state.lock().checkout(hash).map_err(Into::into)? {
            Some(tc) => Ok(Some(TrackingCopy::new(tc))),
            None => Ok(None),
        }
    }

    // TODO run_deploy should perform preprocessing and validation of the deploy.
    // It should validate the signatures, ocaps etc.
    #[allow(clippy::too_many_arguments)]
    pub fn run_deploy<A, P: Preprocessor<A>, E: Executor<A>>(
        &self,
        module_bytes: &[u8],
        args: &[u8],
        address: [u8; 20],
        timestamp: u64,
        nonce: u64,
        prestate_hash: Blake2bHash,
        gas_limit: u64,
        protocol_version: u64,
        executor: &E,
        preprocessor: &P,
    ) -> Result<ExecutionResult, RootNotFound> {
        match preprocessor.preprocess(module_bytes) {
            Err(error) => Ok(ExecutionResult::failure(error.into(), 0)),
            Ok(module) => match self.tracking_copy(prestate_hash) {
                Err(error) => Ok(ExecutionResult::failure(error, 0)),
                Ok(checkout_result) => match checkout_result {
                    None => Err(RootNotFound(prestate_hash)),
                    Some(mut tc) => {
<<<<<<< HEAD
                        match executor.exec(
                            module,
                            args,
                            address,
                            timestamp,
                            nonce,
                            gas_limit,
                            protocol_version,
                            &mut tc,
                        ) {
=======
                        let rc_tc = Rc::new(RefCell::new(tc));
                        match executor
                            .exec(module, args, address, timestamp, nonce, gas_limit, rc_tc)
                        {
>>>>>>> dd18606f
                            (Ok(ee), cost) => Ok(ExecutionResult::success(ee, cost)),
                            (Err(error), cost) => Ok(ExecutionResult::failure(error.into(), cost)),
                        }
                    }
                },
            },
        }
    }

    pub fn apply_effect(
        &self,
        prestate_hash: Blake2bHash,
        effects: HashMap<Key, Transform>,
    ) -> Result<CommitResult, H::Error> {
        self.state.lock().commit(prestate_hash, effects)
    }
}<|MERGE_RESOLUTION|>--- conflicted
+++ resolved
@@ -145,23 +145,10 @@
                 Ok(checkout_result) => match checkout_result {
                     None => Err(RootNotFound(prestate_hash)),
                     Some(mut tc) => {
-<<<<<<< HEAD
-                        match executor.exec(
-                            module,
-                            args,
-                            address,
-                            timestamp,
-                            nonce,
-                            gas_limit,
-                            protocol_version,
-                            &mut tc,
-                        ) {
-=======
                         let rc_tc = Rc::new(RefCell::new(tc));
                         match executor
-                            .exec(module, args, address, timestamp, nonce, gas_limit, rc_tc)
+                            .exec(module, args, address, timestamp, nonce, gas_limit, protocol_version, rc_tc)
                         {
->>>>>>> dd18606f
                             (Ok(ee), cost) => Ok(ExecutionResult::success(ee, cost)),
                             (Err(error), cost) => Ok(ExecutionResult::failure(error.into(), cost)),
                         }
